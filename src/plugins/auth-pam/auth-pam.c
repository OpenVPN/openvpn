/*
 *  OpenVPN -- An application to securely tunnel IP networks
 *             over a single TCP/UDP port, with support for SSL/TLS-based
 *             session authentication and key exchange,
 *             packet encryption, packet authentication, and
 *             packet compression.
 *
 *  Copyright (C) 2002-2022 OpenVPN Inc <sales@openvpn.net>
 *  Copyright (C) 2016-2022 Selva Nair <selva.nair@gmail.com>
 *
 *  This program is free software; you can redistribute it and/or modify
 *  it under the terms of the GNU General Public License version 2
 *  as published by the Free Software Foundation.
 *
 *  This program is distributed in the hope that it will be useful,
 *  but WITHOUT ANY WARRANTY; without even the implied warranty of
 *  MERCHANTABILITY or FITNESS FOR A PARTICULAR PURPOSE.  See the
 *  GNU General Public License for more details.
 *
 *  You should have received a copy of the GNU General Public License along
 *  with this program; if not, write to the Free Software Foundation, Inc.,
 *  51 Franklin Street, Fifth Floor, Boston, MA 02110-1301 USA.
 */

/*
 * OpenVPN plugin module to do PAM authentication using a split
 * privilege model.
 */
#ifdef HAVE_CONFIG_H
#include <config.h>
#endif

#include <security/pam_appl.h>

#ifdef USE_PAM_DLOPEN
#include "pamdl.h"
#endif

#include <stdio.h>
#include <string.h>
#include <ctype.h>
#include <unistd.h>
#include <stdlib.h>
#include <sys/types.h>
#include <sys/socket.h>
#include <sys/wait.h>
#include <fcntl.h>
#include <signal.h>
#include <syslog.h>
#include <limits.h>
#include "utils.h"
#include <arpa/inet.h>
#include <openvpn-plugin.h>

#define DEBUG(verb) ((verb) >= 4)

/* Command codes for foreground -> background communication */
#define COMMAND_VERIFY 0
#define COMMAND_EXIT   1

/* Response codes for background -> foreground communication */
#define RESPONSE_INIT_SUCCEEDED   10
#define RESPONSE_INIT_FAILED      11
#define RESPONSE_VERIFY_SUCCEEDED 12
#define RESPONSE_VERIFY_FAILED    13
#define RESPONSE_DEFER            14

/* Pointers to functions exported from openvpn */
static plugin_log_t plugin_log = NULL;
static plugin_secure_memzero_t plugin_secure_memzero = NULL;
static plugin_base64_decode_t plugin_base64_decode = NULL;

/* module name for plugin_log() */
static char *MODULE = "AUTH-PAM";

/*
 * Plugin state, used by foreground
 */
struct auth_pam_context
{
    /* Foreground's socket to background process */
    int foreground_fd;

    /* Process ID of background process */
    pid_t background_pid;

    /* Verbosity level of OpenVPN */
    int verb;
};

/*
 * Name/Value pairs for conversation function.
 * Special Values:
 *
 *  "USERNAME" -- substitute client-supplied username
 *  "PASSWORD" -- substitute client-specified password
 *  "COMMONNAME" -- substitute client certificate common name
 *  "OTP" -- substitute static challenge response if available
 */

#define N_NAME_VALUE 16

struct name_value {
    const char *name;
    const char *value;
};

struct name_value_list {
    int len;
    struct name_value data[N_NAME_VALUE];
};

/*
 * Used to pass the username/password
 * to the PAM conversation function.
 */
struct user_pass {
    int verb;

    char username[128];
    char password[128];
    char common_name[128];
    char response[128];
<<<<<<< HEAD
    char remote[40];
=======
    char remote[INET6_ADDRSTRLEN];
>>>>>>> 596ffe4b

    const struct name_value_list *name_value_list;
};

/* Background process function */
static void pam_server(int fd, const char *service, int verb, const struct name_value_list *name_value_list);


/*
 * Socket read/write functions.
 */

static int
recv_control(int fd)
{
    unsigned char c;
    const ssize_t size = read(fd, &c, sizeof(c));
    if (size == sizeof(c))
    {
        return c;
    }
    else
    {
        /*fprintf (stderr, "AUTH-PAM: DEBUG recv_control.read=%d\n", (int)size);*/
        return -1;
    }
}

static int
send_control(int fd, int code)
{
    unsigned char c = (unsigned char) code;
    const ssize_t size = write(fd, &c, sizeof(c));
    if (size == sizeof(c))
    {
        return (int) size;
    }
    else
    {
        return -1;
    }
}

static int
recv_string(int fd, char *buffer, int len)
{
    if (len > 0)
    {
        ssize_t size;
        memset(buffer, 0, len);
        size = read(fd, buffer, len);
        buffer[len-1] = 0;
        if (size >= 1)
        {
            return (int)size;
        }
    }
    return -1;
}

static int
send_string(int fd, const char *string)
{
    const int len = strlen(string) + 1;
    const ssize_t size = write(fd, string, len);
    if (size == len)
    {
        return (int) size;
    }
    else
    {
        return -1;
    }
}

#ifdef DO_DAEMONIZE

/*
 * Daemonize if "daemon" env var is true.
 * Preserve stderr across daemonization if
 * "daemon_log_redirect" env var is true.
 */
static void
daemonize(const char *envp[])
{
    const char *daemon_string = get_env("daemon", envp);
    if (daemon_string && daemon_string[0] == '1')
    {
        const char *log_redirect = get_env("daemon_log_redirect", envp);
        int fd = -1;
        if (log_redirect && log_redirect[0] == '1')
        {
            fd = dup(2);
        }
#if defined(__APPLE__) && defined(__clang__)
#pragma clang diagnostic push
#pragma clang diagnostic ignored "-Wdeprecated-declarations"
#endif
        if (daemon(0, 0) < 0)
        {
            plugin_log(PLOG_ERR|PLOG_ERRNO, MODULE, "daemonization failed");
        }
#if defined(__APPLE__) && defined(__clang__)
#pragma clang diagnostic pop
#endif
        else if (fd >= 3)
        {
            dup2(fd, 2);
            close(fd);
        }
    }
}

#endif /* ifdef DO_DAEMONIZE */

/*
 * Close most of parent's fds.
 * Keep stdin/stdout/stderr, plus one
 * other fd which is presumed to be
 * our pipe back to parent.
 * Admittedly, a bit of a kludge,
 * but posix doesn't give us a kind
 * of FD_CLOEXEC which will stop
 * fds from crossing a fork().
 */
static void
close_fds_except(int keep)
{
    int i;
    closelog();
    for (i = 3; i <= 100; ++i)
    {
        if (i != keep)
        {
            close(i);
        }
    }
}

/*
 * Usually we ignore signals, because our parent will
 * deal with them.
 */
static void
set_signals(void)
{
    signal(SIGTERM, SIG_DFL);

    signal(SIGINT, SIG_IGN);
    signal(SIGHUP, SIG_IGN);
    signal(SIGUSR1, SIG_IGN);
    signal(SIGUSR2, SIG_IGN);
    signal(SIGPIPE, SIG_IGN);
}

/*
 * Return 1 if query matches match.
 */
static int
name_value_match(const char *query, const char *match)
{
    while (!isalnum(*query))
    {
        if (*query == '\0')
        {
            return 0;
        }
        ++query;
    }
    return strncasecmp(match, query, strlen(match)) == 0;
}

/*
 * Split and decode up->password in the form SCRV1:base64_pass:base64_response
 * into pass and response and save in up->password and up->response.
 * If the password is not in the expected format, input is not changed.
 */
static void
split_scrv1_password(struct user_pass *up)
{
    const int skip = strlen("SCRV1:");
    if (strncmp(up->password, "SCRV1:", skip) != 0)
    {
        return;
    }

    char *tmp = strdup(up->password);
    if (!tmp)
    {
        plugin_log(PLOG_ERR, MODULE, "out of memory parsing static challenge password");
        goto out;
    }

    char *pass = tmp + skip;
    char *resp = strchr(pass, ':');
    if (!resp) /* string not in SCRV1:xx:yy format */
    {
        goto out;
    }
    *resp++ = '\0';

    int n = plugin_base64_decode(pass, up->password, sizeof(up->password)-1);
    if (n >= 0)
    {
        up->password[n] = '\0';
        n = plugin_base64_decode(resp, up->response, sizeof(up->response)-1);
        if (n >= 0)
        {
            up->response[n] = '\0';
            if (DEBUG(up->verb))
            {
                plugin_log(PLOG_NOTE, MODULE, "BACKGROUND: parsed static challenge password");
            }
            goto out;
        }
    }

    /* decode error: reinstate original value of up->password and return */
    plugin_secure_memzero(up->password, sizeof(up->password));
    plugin_secure_memzero(up->response, sizeof(up->response));
    strcpy(up->password, tmp); /* tmp is guaranteed to fit in up->password */

    plugin_log(PLOG_ERR, MODULE, "base64 decode error while parsing static challenge password");

out:
    if (tmp)
    {
        plugin_secure_memzero(tmp, strlen(tmp));
        free(tmp);
    }
}

OPENVPN_EXPORT int
openvpn_plugin_open_v3(const int v3structver,
                       struct openvpn_plugin_args_open_in const *args,
                       struct openvpn_plugin_args_open_return *ret)
{
    pid_t pid;
    int fd[2];

    struct auth_pam_context *context;
    struct name_value_list name_value_list;

    const int base_parms = 2;

    const char **argv = args->argv;
    const char **envp = args->envp;

    /* Check API compatibility -- struct version 5 or higher needed */
    if (v3structver < 5)
    {
        fprintf(stderr, "AUTH-PAM: This plugin is incompatible with the running version of OpenVPN\n");
        return OPENVPN_PLUGIN_FUNC_ERROR;
    }

    /*
     * Allocate our context
     */
    context = (struct auth_pam_context *) calloc(1, sizeof(struct auth_pam_context));
    if (!context)
    {
        goto error;
    }
    context->foreground_fd = -1;

    /*
     * Intercept the --auth-user-pass-verify callback.
     */
    ret->type_mask = OPENVPN_PLUGIN_MASK(OPENVPN_PLUGIN_AUTH_USER_PASS_VERIFY);

    /* Save global pointers to functions exported from openvpn */
    plugin_log = args->callbacks->plugin_log;
    plugin_secure_memzero = args->callbacks->plugin_secure_memzero;
    plugin_base64_decode = args->callbacks->plugin_base64_decode;

    /*
     * Make sure we have two string arguments: the first is the .so name,
     * the second is the PAM service type.
     */
    if (string_array_len(argv) < base_parms)
    {
        plugin_log(PLOG_ERR, MODULE, "need PAM service parameter");
        goto error;
    }

    /*
     * See if we have optional name/value pairs to match against
     * PAM module queried fields in the conversation function.
     */
    name_value_list.len = 0;
    if (string_array_len(argv) > base_parms)
    {
        const int nv_len = string_array_len(argv) - base_parms;
        int i;

        if ((nv_len & 1) == 1 || (nv_len / 2) > N_NAME_VALUE)
        {
            plugin_log(PLOG_ERR, MODULE, "bad name/value list length");
            goto error;
        }

        name_value_list.len = nv_len / 2;
        for (i = 0; i < name_value_list.len; ++i)
        {
            const int base = base_parms + i * 2;
            name_value_list.data[i].name = argv[base];
            name_value_list.data[i].value = argv[base+1];
        }
    }

    /*
     * Get verbosity level from environment
     */
    {
        const char *verb_string = get_env("verb", envp);
        if (verb_string)
        {
            context->verb = atoi(verb_string);
        }
    }

    /*
     * Make a socket for foreground and background processes
     * to communicate.
     */
    if (socketpair(PF_UNIX, SOCK_DGRAM, 0, fd) == -1)
    {
        plugin_log(PLOG_ERR|PLOG_ERRNO, MODULE, "socketpair call failed");
        goto error;
    }

    /*
     * Fork off the privileged process.  It will remain privileged
     * even after the foreground process drops its privileges.
     */
    pid = fork();

    if (pid)
    {
        int status;

        /*
         * Foreground Process
         */

        context->background_pid = pid;

        /* close our copy of child's socket */
        close(fd[1]);

        /* don't let future subprocesses inherit child socket */
        if (fcntl(fd[0], F_SETFD, FD_CLOEXEC) < 0)
        {
            plugin_log(PLOG_ERR|PLOG_ERRNO, MODULE, "Set FD_CLOEXEC flag on socket file descriptor failed");
        }

        /* wait for background child process to initialize */
        status = recv_control(fd[0]);
        if (status == RESPONSE_INIT_SUCCEEDED)
        {
            context->foreground_fd = fd[0];
            ret->handle = (openvpn_plugin_handle_t *) context;
            plugin_log( PLOG_NOTE, MODULE, "initialization succeeded (fg)" );
            return OPENVPN_PLUGIN_FUNC_SUCCESS;
        }
    }
    else
    {
        /*
         * Background Process
         */

        /* close all parent fds except our socket back to parent */
        close_fds_except(fd[1]);

        /* Ignore most signals (the parent will receive them) */
        set_signals();

#ifdef DO_DAEMONIZE
        /* Daemonize if --daemon option is set. */
        daemonize(envp);
#endif

        /* execute the event loop */
        pam_server(fd[1], argv[1], context->verb, &name_value_list);

        close(fd[1]);

        exit(0);
        return 0; /* NOTREACHED */
    }

error:
    free(context);
    return OPENVPN_PLUGIN_FUNC_ERROR;
}

OPENVPN_EXPORT int
openvpn_plugin_func_v1(openvpn_plugin_handle_t handle, const int type, const char *argv[], const char *envp[])
{
    struct auth_pam_context *context = (struct auth_pam_context *) handle;

    if (type == OPENVPN_PLUGIN_AUTH_USER_PASS_VERIFY && context->foreground_fd >= 0)
    {
        /* get username/password from envp string array */
        const char *username = get_env("username", envp);
        const char *password = get_env("password", envp);
        const char *common_name = get_env("common_name", envp) ? get_env("common_name", envp) : "";
<<<<<<< HEAD
        const char *remote = get_env("untrusted_ip6", envp) ? get_env("untrusted_ip6", envp) : get_env("untrusted_ip", envp);
=======
        const char *remote = get_env("untrusted_ip6", envp);
        
        if (remote == NULL){
                remote = get_env("untrusted_ip", envp); //if Null, try to take ipv4 if not set ipv6
        }

        if (remote == NULL){
                remote = get_env("untrusted_ip", envp); //if Null, try to take ipv4 if not set ipv6
        }

        /* should we do deferred auth?
         *  yes, if there is "auth_control_file" and "deferred_auth_pam" env
         */
        const char *auth_control_file = get_env("auth_control_file", envp);
        const char *deferred_auth_pam = get_env("deferred_auth_pam", envp);
        if (auth_control_file != NULL && deferred_auth_pam != NULL)
        {
            if (DEBUG(context->verb))
            {
                plugin_log(PLOG_NOTE, MODULE, "do deferred auth '%s'",
                           auth_control_file);
            }
        }
        else
        {
            auth_control_file = "";
        }
>>>>>>> 596ffe4b

        if (username && strlen(username) > 0 && password)
        {
            if (send_control(context->foreground_fd, COMMAND_VERIFY) == -1
                || send_string(context->foreground_fd, username) == -1
                || send_string(context->foreground_fd, password) == -1
                || send_string(context->foreground_fd, common_name) == -1
<<<<<<< HEAD
=======
                || send_string(context->foreground_fd, auth_control_file) == -1
>>>>>>> 596ffe4b
                || send_string(context->foreground_fd, remote) == -1)
            {
                plugin_log(PLOG_ERR|PLOG_ERRNO, MODULE, "Error sending auth info to background process");
            }
            else
            {
                const int status = recv_control(context->foreground_fd);
                if (status == RESPONSE_VERIFY_SUCCEEDED)
                {
                    return OPENVPN_PLUGIN_FUNC_SUCCESS;
                }
                if (status == RESPONSE_DEFER)
                {
                    if (DEBUG(context->verb))
                    {
                        plugin_log(PLOG_NOTE, MODULE, "deferred authentication");
                    }
                    return OPENVPN_PLUGIN_FUNC_DEFERRED;
                }
                if (status == -1)
                {
                    plugin_log(PLOG_ERR|PLOG_ERRNO, MODULE, "Error receiving auth confirmation from background process");
                }
            }
        }
    }
    return OPENVPN_PLUGIN_FUNC_ERROR;
}

OPENVPN_EXPORT void
openvpn_plugin_close_v1(openvpn_plugin_handle_t handle)
{
    struct auth_pam_context *context = (struct auth_pam_context *) handle;

    if (DEBUG(context->verb))
    {
        plugin_log(PLOG_NOTE, MODULE, "close");
    }

    if (context->foreground_fd >= 0)
    {
        /* tell background process to exit */
        if (send_control(context->foreground_fd, COMMAND_EXIT) == -1)
        {
            plugin_log(PLOG_ERR|PLOG_ERRNO, MODULE, "Error signaling background process to exit");
        }

        /* wait for background process to exit */
        if (context->background_pid > 0)
        {
            waitpid(context->background_pid, NULL, 0);
        }

        close(context->foreground_fd);
        context->foreground_fd = -1;
    }

    free(context);
}

OPENVPN_EXPORT void
openvpn_plugin_abort_v1(openvpn_plugin_handle_t handle)
{
    struct auth_pam_context *context = (struct auth_pam_context *) handle;

    /* tell background process to exit */
    if (context && context->foreground_fd >= 0)
    {
        send_control(context->foreground_fd, COMMAND_EXIT);
        close(context->foreground_fd);
        context->foreground_fd = -1;
    }
}

/*
 * PAM conversation function
 */
static int
my_conv(int n, const struct pam_message **msg_array,
        struct pam_response **response_array, void *appdata_ptr)
{
    const struct user_pass *up = ( const struct user_pass *) appdata_ptr;
    struct pam_response *aresp;
    int i;
    int ret = PAM_SUCCESS;

    *response_array = NULL;

    if (n <= 0 || n > PAM_MAX_NUM_MSG)
    {
        return (PAM_CONV_ERR);
    }
    if ((aresp = calloc(n, sizeof *aresp)) == NULL)
    {
        return (PAM_BUF_ERR);
    }

    /* loop through each PAM-module query */
    for (i = 0; i < n; ++i)
    {
        const struct pam_message *msg = msg_array[i];
        aresp[i].resp_retcode = 0;
        aresp[i].resp = NULL;

        if (DEBUG(up->verb))
        {
            plugin_log(PLOG_NOTE, MODULE, "BACKGROUND: my_conv[%d] query='%s' style=%d",
                       i,
                       msg->msg ? msg->msg : "NULL",
                       msg->msg_style);
        }

        if (up->name_value_list && up->name_value_list->len > 0)
        {
            /* use name/value list match method */
            const struct name_value_list *list = up->name_value_list;
            int j;

            /* loop through name/value pairs */
            for (j = 0; j < list->len; ++j)
            {
                const char *match_name = list->data[j].name;
                const char *match_value = list->data[j].value;

                if (name_value_match(msg->msg, match_name))
                {
                    /* found name/value match */
                    aresp[i].resp = NULL;

                    if (DEBUG(up->verb))
                    {
                        plugin_log(PLOG_NOTE, MODULE, "BACKGROUND: name match found, query/match-string ['%s', '%s'] = '%s'",
                                   msg->msg,
                                   match_name,
                                   match_value);
                    }

                    if (strstr(match_value, "USERNAME"))
                    {
                        aresp[i].resp = searchandreplace(match_value, "USERNAME", up->username);
                    }
                    else if (strstr(match_value, "PASSWORD"))
                    {
                        aresp[i].resp = searchandreplace(match_value, "PASSWORD", up->password);
                    }
                    else if (strstr(match_value, "COMMONNAME"))
                    {
                        aresp[i].resp = searchandreplace(match_value, "COMMONNAME", up->common_name);
                    }
                    else if (strstr(match_value, "OTP"))
                    {
                        aresp[i].resp = searchandreplace(match_value, "OTP", up->response);
                    }
                    else
                    {
                        aresp[i].resp = strdup(match_value);
                    }

                    if (aresp[i].resp == NULL)
                    {
                        ret = PAM_CONV_ERR;
                    }
                    break;
                }
            }

            if (j == list->len)
            {
                ret = PAM_CONV_ERR;
            }
        }
        else
        {
            /* use PAM_PROMPT_ECHO_x hints */
            switch (msg->msg_style)
            {
                case PAM_PROMPT_ECHO_OFF:
                    aresp[i].resp = strdup(up->password);
                    if (aresp[i].resp == NULL)
                    {
                        ret = PAM_CONV_ERR;
                    }
                    break;

                case PAM_PROMPT_ECHO_ON:
                    aresp[i].resp = strdup(up->username);
                    if (aresp[i].resp == NULL)
                    {
                        ret = PAM_CONV_ERR;
                    }
                    break;

                case PAM_ERROR_MSG:
                case PAM_TEXT_INFO:
                    break;

                default:
                    ret = PAM_CONV_ERR;
                    break;
            }
        }
    }

    if (ret == PAM_SUCCESS)
    {
        *response_array = aresp;
    }
    else
    {
        free(aresp);
    }

    return ret;
}

/*
 * Return 1 if authenticated and 0 if failed.
 * Called once for every username/password
 * to be authenticated.
 */
static int
pam_auth(const char *service, const struct user_pass *up)
{
    struct pam_conv conv;
    pam_handle_t *pamh = NULL;
    int status = PAM_SUCCESS;
    int ret = 0;
    const int name_value_list_provided = (up->name_value_list && up->name_value_list->len > 0);

    /* Initialize PAM */
    conv.conv = my_conv;
    conv.appdata_ptr = (void *)up;
    status = pam_start(service, name_value_list_provided ? NULL : up->username, &conv, &pamh);
    if (status == PAM_SUCCESS)
    {
        /* Set PAM_RHOST environment variable */
        if (*(up->remote))
        {
            status = pam_set_item(pamh, PAM_RHOST, up->remote);
        }
        /* Call PAM to verify username/password */
        if (status == PAM_SUCCESS)
        {
            status = pam_authenticate(pamh, 0);
        }
        if (status == PAM_SUCCESS)
        {
            status = pam_acct_mgmt(pamh, 0);
        }
        if (status == PAM_SUCCESS)
        {
            ret = 1;
        }

        /* Output error message if failed */
        if (!ret)
        {
            plugin_log(PLOG_ERR, MODULE, "BACKGROUND: user '%s' failed to authenticate: %s",
                       up->username,
                       pam_strerror(pamh, status));
        }

        /* Close PAM */
        pam_end(pamh, status);
    }

    return ret;
}

/*
 * deferred auth handler
 *   - fork() (twice, to avoid the need for async wait / SIGCHLD handling)
 *   - query PAM stack via pam_auth()
 *   - send response back to OpenVPN via "ac_file_name"
 *
 * parent process returns "0" for "fork() and wait() succeeded",
 *                        "-1" for "something went wrong, abort program"
 */

static void
do_deferred_pam_auth(int fd, const char *ac_file_name,
                     const char *service, const struct user_pass *up)
{
    if (send_control(fd, RESPONSE_DEFER) == -1)
    {
        plugin_log(PLOG_ERR|PLOG_ERRNO, MODULE, "BACKGROUND: write error on response socket [4]");
        return;
    }

    /* double forking so we do not need to wait() for async auth kids */
    pid_t p1 = fork();

    if (p1 < 0)
    {
        plugin_log(PLOG_ERR|PLOG_ERRNO, MODULE, "BACKGROUND: fork(1) failed");
        return;
    }
    if (p1 != 0)                           /* parent */
    {
        waitpid(p1, NULL, 0);
        return;                            /* parent's job succeeded */
    }

    /* child */
    close(fd);                              /* socketpair no longer needed */

    pid_t p2 = fork();
    if (p2 < 0)
    {
        plugin_log(PLOG_ERR|PLOG_ERRNO, MODULE, "BACKGROUND: fork(2) failed");
        exit(1);
    }

    if (p2 != 0)                            /* new parent: exit right away */
    {
        exit(0);
    }

    /* grandchild */
    plugin_log(PLOG_NOTE, MODULE, "BACKGROUND: deferred auth for '%s', pid=%d",
               up->username, (int) getpid() );

    /* the rest is very simple: do PAM, write status byte to file, done */
    int ac_fd = open( ac_file_name, O_WRONLY );
    if (ac_fd < 0)
    {
        plugin_log(PLOG_ERR|PLOG_ERRNO, MODULE, "cannot open '%s' for writing",
                   ac_file_name );
        exit(1);
    }
    int pam_success = pam_auth(service, up);

    if (write( ac_fd, pam_success ? "1" : "0", 1 ) != 1)
    {
        plugin_log(PLOG_ERR|PLOG_ERRNO, MODULE, "cannot write to '%s'",
                   ac_file_name );
    }
    close(ac_fd);
    plugin_log(PLOG_NOTE, MODULE, "BACKGROUND: %s: deferred auth: PAM %s",
               up->username, pam_success ? "succeeded" : "rejected" );
    exit(0);
}

/*
 * Background process -- runs with privilege.
 */
static void
pam_server(int fd, const char *service, int verb, const struct name_value_list *name_value_list)
{
    struct user_pass up;
    char ac_file_name[PATH_MAX];
    int command;
#ifdef USE_PAM_DLOPEN
    static const char pam_so[] = "libpam.so";
#endif

    /*
     * Do initialization
     */
    if (DEBUG(verb))
    {
        plugin_log(PLOG_NOTE, MODULE, "BACKGROUND: INIT service='%s'", service);
    }

#ifdef USE_PAM_DLOPEN
    /*
     * Load PAM shared object
     */
    if (!dlopen_pam(pam_so))
    {
        plugin_log(PLOG_ERR, MODULE, "BACKGROUND: could not load PAM lib %s: %s", pam_so, dlerror());
        send_control(fd, RESPONSE_INIT_FAILED);
        goto done;
    }
#endif

    /*
     * Tell foreground that we initialized successfully
     */
    if (send_control(fd, RESPONSE_INIT_SUCCEEDED) == -1)
    {
        plugin_log(PLOG_ERR|PLOG_ERRNO, MODULE, "BACKGROUND: write error on response socket [1]");
        goto done;
    }

    plugin_log(PLOG_NOTE, MODULE, "BACKGROUND: initialization succeeded");

    /*
     * Event loop
     */
    while (1)
    {
        memset(&up, 0, sizeof(up));
        up.verb = verb;
        up.name_value_list = name_value_list;

        /* get a command from foreground process */
        command = recv_control(fd);

        if (DEBUG(verb))
        {
            plugin_log(PLOG_NOTE, MODULE, "BACKGROUND: received command code: %d", command);
        }

        switch (command)
        {
            case COMMAND_VERIFY:
                if (recv_string(fd, up.username, sizeof(up.username)) == -1
                    || recv_string(fd, up.password, sizeof(up.password)) == -1
                    || recv_string(fd, up.common_name, sizeof(up.common_name)) == -1
<<<<<<< HEAD
=======
                    || recv_string(fd, ac_file_name, sizeof(ac_file_name)) == -1
>>>>>>> 596ffe4b
                    || recv_string(fd, up.remote, sizeof(up.remote)) == -1)
                {
                    plugin_log(PLOG_ERR|PLOG_ERRNO, MODULE, "BACKGROUND: read error on command channel: code=%d, exiting",
                               command);
                    goto done;
                }

                if (DEBUG(verb))
                {
			if (up.remote)
			{
#if 0
<<<<<<< HEAD
				fprintf(stderr, "AUTH-PAM: BACKGROUND: USER/PASS/REMOTE: %s/%s/%s\n",
					up.username, up.password, up.remote);
#else
				fprintf(stderr, "AUTH-PAM: BACKGROUND: USER/REMOTE: %s/%s\n",
					up.username,  up.remote);
=======
                    plugin_log(PLOG_NOTE, MODULE, "BACKGROUND: USER/PASS: %s/%s",
                               up.username, up.password);
#else
                    plugin_log(PLOG_NOTE, MODULE, "BACKGROUND: USER: %s", up.username);
                    plugin_log(PLOG_NOTE, MODULE, "BACKGROUND: REMOTE: %s", up.remote);
>>>>>>> 596ffe4b
#endif
			}
			else
			{
#if 0
				fprintf(stderr, "AUTH-PAM: BACKGROUND: USER/PASS: %s/%s\n",
					up.username, up.password);
#else
				fprintf(stderr, "AUTH-PAM: BACKGROUND: USER: %s/\n",
					up.username);
#endif

			}
                }

                /* If password is of the form SCRV1:base64:base64 split it up */
                split_scrv1_password(&up);

                /* client wants deferred auth
                 */
                if (strlen(ac_file_name) > 0)
                {
                    do_deferred_pam_auth(fd, ac_file_name, service, &up);
                    break;
                }


                /* non-deferred auth: wait for pam result and send
                 * result back via control socketpair
                 */
                if (pam_auth(service, &up)) /* Succeeded */
                {
                    if (send_control(fd, RESPONSE_VERIFY_SUCCEEDED) == -1)
                    {
                        plugin_log(PLOG_ERR|PLOG_ERRNO, MODULE, "BACKGROUND: write error on response socket [2]");
                        goto done;
                    }
                }
                else /* Failed */
                {
                    if (send_control(fd, RESPONSE_VERIFY_FAILED) == -1)
                    {
                        plugin_log(PLOG_ERR|PLOG_ERRNO, MODULE, "BACKGROUND: write error on response socket [3]");
                        goto done;
                    }
                }
                plugin_secure_memzero(up.password, sizeof(up.password));
                break;

            case COMMAND_EXIT:
                goto done;

            case -1:
                plugin_log(PLOG_ERR|PLOG_ERRNO, MODULE, "BACKGROUND: read error on command channel");
                goto done;

            default:
                plugin_log(PLOG_ERR, MODULE, "BACKGROUND: unknown command code: code=%d, exiting",
                           command);
                goto done;
        }
        plugin_secure_memzero(up.response, sizeof(up.response));
    }
done:
    plugin_secure_memzero(up.password, sizeof(up.password));
    plugin_secure_memzero(up.response, sizeof(up.response));
#ifdef USE_PAM_DLOPEN
    dlclose_pam();
#endif
    if (DEBUG(verb))
    {
        plugin_log(PLOG_NOTE, MODULE, "BACKGROUND: EXIT");
    }

    return;
}<|MERGE_RESOLUTION|>--- conflicted
+++ resolved
@@ -121,11 +121,7 @@
     char password[128];
     char common_name[128];
     char response[128];
-<<<<<<< HEAD
-    char remote[40];
-=======
     char remote[INET6_ADDRSTRLEN];
->>>>>>> 596ffe4b
 
     const struct name_value_list *name_value_list;
 };
@@ -534,9 +530,6 @@
         const char *username = get_env("username", envp);
         const char *password = get_env("password", envp);
         const char *common_name = get_env("common_name", envp) ? get_env("common_name", envp) : "";
-<<<<<<< HEAD
-        const char *remote = get_env("untrusted_ip6", envp) ? get_env("untrusted_ip6", envp) : get_env("untrusted_ip", envp);
-=======
         const char *remote = get_env("untrusted_ip6", envp);
         
         if (remote == NULL){
@@ -564,7 +557,6 @@
         {
             auth_control_file = "";
         }
->>>>>>> 596ffe4b
 
         if (username && strlen(username) > 0 && password)
         {
@@ -572,10 +564,7 @@
                 || send_string(context->foreground_fd, username) == -1
                 || send_string(context->foreground_fd, password) == -1
                 || send_string(context->foreground_fd, common_name) == -1
-<<<<<<< HEAD
-=======
                 || send_string(context->foreground_fd, auth_control_file) == -1
->>>>>>> 596ffe4b
                 || send_string(context->foreground_fd, remote) == -1)
             {
                 plugin_log(PLOG_ERR|PLOG_ERRNO, MODULE, "Error sending auth info to background process");
@@ -986,10 +975,7 @@
                 if (recv_string(fd, up.username, sizeof(up.username)) == -1
                     || recv_string(fd, up.password, sizeof(up.password)) == -1
                     || recv_string(fd, up.common_name, sizeof(up.common_name)) == -1
-<<<<<<< HEAD
-=======
                     || recv_string(fd, ac_file_name, sizeof(ac_file_name)) == -1
->>>>>>> 596ffe4b
                     || recv_string(fd, up.remote, sizeof(up.remote)) == -1)
                 {
                     plugin_log(PLOG_ERR|PLOG_ERRNO, MODULE, "BACKGROUND: read error on command channel: code=%d, exiting",
@@ -1002,19 +988,11 @@
 			if (up.remote)
 			{
 #if 0
-<<<<<<< HEAD
-				fprintf(stderr, "AUTH-PAM: BACKGROUND: USER/PASS/REMOTE: %s/%s/%s\n",
-					up.username, up.password, up.remote);
-#else
-				fprintf(stderr, "AUTH-PAM: BACKGROUND: USER/REMOTE: %s/%s\n",
-					up.username,  up.remote);
-=======
                     plugin_log(PLOG_NOTE, MODULE, "BACKGROUND: USER/PASS: %s/%s",
                                up.username, up.password);
 #else
                     plugin_log(PLOG_NOTE, MODULE, "BACKGROUND: USER: %s", up.username);
                     plugin_log(PLOG_NOTE, MODULE, "BACKGROUND: REMOTE: %s", up.remote);
->>>>>>> 596ffe4b
 #endif
 			}
 			else
