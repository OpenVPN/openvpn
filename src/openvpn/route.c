/*
 *  OpenVPN -- An application to securely tunnel IP networks
 *             over a single TCP/UDP port, with support for SSL/TLS-based
 *             session authentication and key exchange,
 *             packet encryption, packet authentication, and
 *             packet compression.
 *
 *  Copyright (C) 2002-2010 OpenVPN Technologies, Inc. <sales@openvpn.net>
 *
 *  This program is free software; you can redistribute it and/or modify
 *  it under the terms of the GNU General Public License version 2
 *  as published by the Free Software Foundation.
 *
 *  This program is distributed in the hope that it will be useful,
 *  but WITHOUT ANY WARRANTY; without even the implied warranty of
 *  MERCHANTABILITY or FITNESS FOR A PARTICULAR PURPOSE.  See the
 *  GNU General Public License for more details.
 *
 *  You should have received a copy of the GNU General Public License
 *  along with this program (see the file COPYING included with this
 *  distribution); if not, write to the Free Software Foundation, Inc.,
 *  59 Temple Place, Suite 330, Boston, MA  02111-1307  USA
 */

/*
 * Support routines for adding/deleting network routes.
 */

#ifdef HAVE_CONFIG_H
#include "config.h"
#elif defined(_MSC_VER)
#include "config-msvc.h"
#endif

#include "syshead.h"

#include "common.h"
#include "error.h"
#include "route.h"
#include "misc.h"
#include "socket.h"
#include "manage.h"
#include "win32.h"
#include "options.h"

#include "memdbg.h"

#if defined(TARGET_LINUX) || defined(TARGET_ANDROID)
#include <linux/rtnetlink.h>		/* RTM_GETROUTE etc. */
#endif

#ifdef WIN32
#include "openvpn-msg.h"

#define METRIC_NOT_USED ((DWORD)-1)
static bool add_route_service (const struct route_ipv4 *, const struct tuntap *);
static bool del_route_service (const struct route_ipv4 *, const struct tuntap *);
static bool add_route_ipv6_service (const struct route_ipv6 *, const struct tuntap *);
static bool del_route_ipv6_service (const struct route_ipv6 *, const struct tuntap *);
#endif

static void delete_route (struct route_ipv4 *r, const struct tuntap *tt, unsigned int flags, const struct route_gateway_info *rgi, const struct env_set *es, const char *table);

static void get_bypass_addresses (struct route_bypass *rb, const unsigned int flags);

#ifdef ENABLE_DEBUG

static void
print_bypass_addresses (const struct route_bypass *rb)
{
  struct gc_arena gc = gc_new ();
  int i;
  for (i = 0; i < rb->n_bypass; ++i)
    {
      msg (D_ROUTE, "ROUTE: bypass_host_route[%d]=%s",
	   i,
	   print_in_addr_t (rb->bypass[i], 0, &gc));
    }
  gc_free (&gc);
}

#endif

static bool
add_bypass_address (struct route_bypass *rb, const in_addr_t a)
{
  int i;
  for (i = 0; i < rb->n_bypass; ++i)
    {
      if (a == rb->bypass[i]) /* avoid duplicates */
	return true;
    }
  if (rb->n_bypass < N_ROUTE_BYPASS)
    {
      rb->bypass[rb->n_bypass++] = a;
      return true;
    }
  else
    {
      return false;
    }
}

struct route_option_list *
new_route_option_list (struct gc_arena *a)
{
  struct route_option_list *ret;
  ALLOC_OBJ_CLEAR_GC (ret, struct route_option_list, a);
  ret->gc = a;
  return ret;
}

struct route_ipv6_option_list *
new_route_ipv6_option_list (struct gc_arena *a)
{
  struct route_ipv6_option_list *ret;
  ALLOC_OBJ_CLEAR_GC (ret, struct route_ipv6_option_list, a);
  ret->gc = a;
  return ret;
}

/*
 * NOTE: structs are cloned/copied shallow by design.
 * The routes list from src will stay intact since it is allocated using
 * the options->gc. The cloned/copied lists will share this common tail
 * to avoid copying the data around between pulls. Pulled routes use
 * the c2->gc so they get freed immediately after a reconnect.
 */
struct route_option_list *
clone_route_option_list (const struct route_option_list *src, struct gc_arena *a)
{
  struct route_option_list *ret;
  ALLOC_OBJ_GC (ret, struct route_option_list, a);
  *ret = *src;
  return ret;
}

struct route_ipv6_option_list *
clone_route_ipv6_option_list (const struct route_ipv6_option_list *src, struct gc_arena *a)
{
  struct route_ipv6_option_list *ret;
  ALLOC_OBJ_GC (ret, struct route_ipv6_option_list, a);
  *ret = *src;
  return ret;
}

void
copy_route_option_list (struct route_option_list *dest, const struct route_option_list *src, struct gc_arena *a)
{
  *dest = *src;
  dest->gc = a;
}

void
copy_route_ipv6_option_list (struct route_ipv6_option_list *dest,
                             const struct route_ipv6_option_list *src,
                             struct gc_arena *a)
{
  *dest = *src;
  dest->gc = a;
}

static const char *
route_string (const struct route_ipv4 *r, struct gc_arena *gc)
{
  struct buffer out = alloc_buf_gc (256, gc);
  buf_printf (&out, "ROUTE network %s netmask %s gateway %s",
	      print_in_addr_t (r->network, 0, gc),
	      print_in_addr_t (r->netmask, 0, gc),
	      print_in_addr_t (r->gateway, 0, gc)
	      );
  if (r->flags & RT_METRIC_DEFINED)
    buf_printf (&out, " metric %d", r->metric);
  return BSTR (&out);
}

static bool
is_route_parm_defined (const char *parm)
{
  if (!parm)
    return false;
  if (!strcmp (parm, "default"))
    return false;
  return true;
}

static void
setenv_route_addr (struct env_set *es, const char *key, const in_addr_t addr, int i)
{
  struct gc_arena gc = gc_new ();
  struct buffer name = alloc_buf_gc (256, &gc);
  if (i >= 0)
    buf_printf (&name, "route_%s_%d", key, i);
  else
    buf_printf (&name, "route_%s", key);
  setenv_str (es, BSTR (&name), print_in_addr_t (addr, 0, &gc));
  gc_free (&gc);
}

static bool
get_special_addr (const struct route_list *rl,
		  const char *string,
		  in_addr_t *out,
		  bool *status)
{
  if (status)
    *status = true;
  if (!strcmp (string, "vpn_gateway"))
    {
      if (rl)
	{
	  if (rl->spec.flags & RTSA_REMOTE_ENDPOINT)
	    *out = rl->spec.remote_endpoint;
	  else
	    {
	      msg (M_INFO, PACKAGE_NAME " ROUTE: vpn_gateway undefined");
	      if (status)
		*status = false;
	    }
	}
      return true;
    }
  else if (!strcmp (string, "net_gateway"))
    {
      if (rl)
	{
	  if (rl->rgi.flags & RGI_ADDR_DEFINED)
	    *out = rl->rgi.gateway.addr;
	  else
	    {
	      msg (M_INFO, PACKAGE_NAME " ROUTE: net_gateway undefined -- unable to get default gateway from system");
	      if (status)
		*status = false;
	    }
	}
      return true;
    }
  else if (!strcmp (string, "remote_host"))
    {
      if (rl)
	{
	  if (rl->spec.flags & RTSA_REMOTE_HOST)
	    *out = rl->spec.remote_host;
	  else
	    {
	      msg (M_INFO, PACKAGE_NAME " ROUTE: remote_host undefined");
	      if (status)
		*status = false;
	    }
	}
      return true;
    }
  return false;
}

bool
is_special_addr (const char *addr_str)
{
  if (addr_str)
    return get_special_addr (NULL, addr_str, NULL, NULL);
  else
    return false;
}

static bool
init_route (struct route_ipv4 *r,
	    struct addrinfo **network_list,
	    const struct route_option *ro,
	    const struct route_list *rl)
{
  const in_addr_t default_netmask = IPV4_NETMASK_HOST;
  bool status;
  int ret;
  struct in_addr special;

  CLEAR (*r);
  r->option = ro;

  /* network */

  if (!is_route_parm_defined (ro->network))
    {
      goto fail;
    }


  /* get_special_addr replaces specialaddr with a special ip addr
     like gw. getaddrinfo is called to convert a a addrinfo struct */

  if(get_special_addr (rl, ro->network, (in_addr_t *) &special.s_addr, &status))
    {
      special.s_addr = htonl(special.s_addr);
      ret = openvpn_getaddrinfo(0, inet_ntoa(special), NULL, 0, NULL,
                                AF_INET, network_list);
    }
  else
    ret = openvpn_getaddrinfo(GETADDR_RESOLVE | GETADDR_WARN_ON_SIGNAL,
                              ro->network, NULL, 0, NULL, AF_INET, network_list);

  status = (ret == 0);

  if (!status)
    goto fail;

  /* netmask */

  if (is_route_parm_defined (ro->netmask))
    {
      r->netmask = getaddr (
			    GETADDR_HOST_ORDER
			    | GETADDR_WARN_ON_SIGNAL,
			    ro->netmask,
			    0,
			    &status,
			    NULL);
      if (!status)
	goto fail;
    }
  else
    r->netmask = default_netmask;

  /* gateway */

  if (is_route_parm_defined (ro->gateway))
    {
      if (!get_special_addr (rl, ro->gateway, &r->gateway, &status))
	{
	  r->gateway = getaddr (
				GETADDR_RESOLVE
				| GETADDR_HOST_ORDER
				| GETADDR_WARN_ON_SIGNAL,
				ro->gateway,
				0,
				&status,
				NULL);
	}
      if (!status)
	goto fail;
    }
  else
    {
      if (rl->spec.flags & RTSA_REMOTE_ENDPOINT)
	r->gateway = rl->spec.remote_endpoint;
      else
	{
	  msg (M_WARN, PACKAGE_NAME " ROUTE: " PACKAGE_NAME " needs a gateway parameter for a --route option and no default was specified by either --route-gateway or --ifconfig options");
	  goto fail;
	}
    }

  /* metric */

  r->metric = 0;
  if (is_route_parm_defined (ro->metric))
    {
      r->metric = atoi (ro->metric);
      if (r->metric < 0)
	{
	  msg (M_WARN, PACKAGE_NAME " ROUTE: route metric for network %s (%s) must be >= 0",
	       ro->network,
	       ro->metric);
	  goto fail;
	}
      r->flags |= RT_METRIC_DEFINED;
    }
  else if (rl->spec.flags & RTSA_DEFAULT_METRIC)
    {
      r->metric = rl->spec.default_metric;
      r->flags |= RT_METRIC_DEFINED;
    }

  r->flags |= RT_DEFINED;

  return true;

 fail:
  msg (M_WARN, PACKAGE_NAME " ROUTE: failed to parse/resolve route for host/network: %s",
       ro->network);
  return false;
}

static bool
init_route_ipv6 (struct route_ipv6 *r6,
	         const struct route_ipv6_option *r6o,
	         const struct route_ipv6_list *rl6 )
{
  CLEAR (*r6);

  if ( !get_ipv6_addr( r6o->prefix, &r6->network, &r6->netbits, M_WARN ))
    goto fail;

  /* gateway */
  if (is_route_parm_defined (r6o->gateway))
    {
      if ( inet_pton( AF_INET6, r6o->gateway, &r6->gateway ) != 1 )
        {
	  msg( M_WARN, PACKAGE_NAME "ROUTE6: cannot parse gateway spec '%s'", r6o->gateway );
        }
    }
  else if (rl6->spec_flags & RTSA_REMOTE_ENDPOINT)
    {
      r6->gateway = rl6->remote_endpoint_ipv6;
    }
  else
    {
      msg (M_WARN, PACKAGE_NAME " ROUTE6: " PACKAGE_NAME " needs a gateway parameter for a --route-ipv6 option and no default was specified by either --route-ipv6-gateway or --ifconfig-ipv6 options");
      goto fail;
    }

  /* metric */

  r6->metric = -1;
  if (is_route_parm_defined (r6o->metric))
    {
      r6->metric = atoi (r6o->metric);
      if (r6->metric < 0)
	{
	  msg (M_WARN, PACKAGE_NAME " ROUTE: route metric for network %s (%s) must be >= 0",
	       r6o->prefix,
	       r6o->metric);
	  goto fail;
	}
      r6->flags |= RT_METRIC_DEFINED;
    }
  else if (rl6->spec_flags & RTSA_DEFAULT_METRIC)
    {
      r6->metric = rl6->default_metric;
      r6->flags |= RT_METRIC_DEFINED;
    }

  r6->flags |= RT_DEFINED;

  return true;

 fail:
  msg (M_WARN, PACKAGE_NAME " ROUTE: failed to parse/resolve route for host/network: %s",
       r6o->prefix);
  return false;
}

void
add_route_to_option_list (struct route_option_list *l,
			  const char *network,
			  const char *netmask,
			  const char *gateway,
			  const char *metric)
{
  struct route_option *ro;
  ALLOC_OBJ_GC (ro, struct route_option, l->gc);
  ro->network = network;
  ro->netmask = netmask;
  ro->gateway = gateway;
  ro->metric = metric;
  ro->next = l->routes;
  l->routes = ro;

}

void
add_route_ipv6_to_option_list (struct route_ipv6_option_list *l,
			  const char *prefix,
			  const char *gateway,
			  const char *metric)
{
  struct route_ipv6_option *ro;
  ALLOC_OBJ_GC (ro, struct route_ipv6_option, l->gc);
  ro->prefix = prefix;
  ro->gateway = gateway;
  ro->metric = metric;
  ro->next = l->routes_ipv6;
  l->routes_ipv6 = ro;
}

void
clear_route_list (struct route_list *rl)
{
  gc_free (&rl->gc);
  CLEAR (*rl);
}

void
clear_route_ipv6_list (struct route_ipv6_list *rl6)
{
  gc_free (&rl6->gc);
  CLEAR (*rl6);
}

void
route_list_add_vpn_gateway (struct route_list *rl,
			    struct env_set *es,
			    const in_addr_t addr)
{
  ASSERT(rl);
  rl->spec.remote_endpoint = addr;
  rl->spec.flags |= RTSA_REMOTE_ENDPOINT;
  setenv_route_addr (es, "vpn_gateway", rl->spec.remote_endpoint, -1);
}

static void
add_block_local_item (struct route_list *rl,
		      const struct route_gateway_address *gateway,
		      in_addr_t target)
{
  const int rgi_needed = (RGI_ADDR_DEFINED|RGI_NETMASK_DEFINED);
  if ((rl->rgi.flags & rgi_needed) == rgi_needed
      && rl->rgi.gateway.netmask < 0xFFFFFFFF)
    {
      struct route_ipv4 *r1, *r2;
      unsigned int l2;

      ALLOC_OBJ_GC (r1, struct route_ipv4, &rl->gc);
      ALLOC_OBJ_GC (r2, struct route_ipv4, &rl->gc);

      /* split a route into two smaller blocking routes, and direct them to target */
      l2 = ((~gateway->netmask)+1)>>1;
      r1->flags = RT_DEFINED;
      r1->gateway = target;
      r1->network = gateway->addr & gateway->netmask;
      r1->netmask = ~(l2-1);
      r1->next = rl->routes;
      rl->routes = r1;

      *r2 = *r1;
      r2->network += l2;
      r2->next = rl->routes;
      rl->routes = r2;
    }
}

static void
add_block_local (struct route_list *rl)
{
  const int rgi_needed = (RGI_ADDR_DEFINED|RGI_NETMASK_DEFINED);
  if ((rl->flags & RG_BLOCK_LOCAL)
      && (rl->rgi.flags & rgi_needed) == rgi_needed
      && (rl->spec.flags & RTSA_REMOTE_ENDPOINT)
      && rl->spec.remote_host_local != TLA_LOCAL)
    {
      size_t i;

#ifndef TARGET_ANDROID
      /* add bypass for gateway addr */
      add_bypass_address (&rl->spec.bypass, rl->rgi.gateway.addr);
#endif

      /* block access to local subnet */
      add_block_local_item (rl, &rl->rgi.gateway, rl->spec.remote_endpoint);

      /* process additional subnets on gateway interface */
      for (i = 0; i < rl->rgi.n_addrs; ++i)
	{
	  const struct route_gateway_address *gwa = &rl->rgi.addrs[i];
	  /* omit the add/subnet in &rl->rgi which we processed above */
	  if (!((rl->rgi.gateway.addr & rl->rgi.gateway.netmask) == (gwa->addr & gwa->netmask)
		&& rl->rgi.gateway.netmask == gwa->netmask))
	    add_block_local_item (rl, gwa, rl->spec.remote_endpoint);
	}
    }
}

bool
init_route_list (struct route_list *rl,
		 const struct route_option_list *opt,
		 const char *remote_endpoint,
		 int default_metric,
		 in_addr_t remote_host,
		 struct env_set *es)
{
  struct gc_arena gc = gc_new ();
  bool ret = true;

  clear_route_list (rl);

  rl->flags = opt->flags;

  if (remote_host)
    {
      rl->spec.remote_host = remote_host;
      rl->spec.flags |= RTSA_REMOTE_HOST;
    }

  if (default_metric)
    {
      rl->spec.default_metric = default_metric;
      rl->spec.flags |= RTSA_DEFAULT_METRIC;
    }

  get_default_gateway (&rl->rgi);
  if (rl->rgi.flags & RGI_ADDR_DEFINED)
    {
      setenv_route_addr (es, "net_gateway", rl->rgi.gateway.addr, -1);
#if defined(ENABLE_DEBUG) && !defined(ENABLE_SMALL)
      print_default_gateway (D_ROUTE, &rl->rgi, NULL);
#endif
    }
  else
    {
      dmsg (D_ROUTE, "ROUTE: default_gateway=UNDEF");
    }

  if (rl->spec.flags & RTSA_REMOTE_HOST)
    rl->spec.remote_host_local = test_local_addr (remote_host, &rl->rgi);

  if (is_route_parm_defined (remote_endpoint))
    {
      bool defined = false;
      rl->spec.remote_endpoint = getaddr (
				     GETADDR_RESOLVE
				     | GETADDR_HOST_ORDER
				     | GETADDR_WARN_ON_SIGNAL,
				     remote_endpoint,
				     0,
				     &defined,
				     NULL);

      if (defined)
	{
	  setenv_route_addr (es, "vpn_gateway", rl->spec.remote_endpoint, -1);
	  rl->spec.flags |= RTSA_REMOTE_ENDPOINT;
	}
      else
	{
	  msg (M_WARN, PACKAGE_NAME " ROUTE: failed to parse/resolve default gateway: %s",
	       remote_endpoint);
	  ret = false;
	}
    }

  if (rl->flags & RG_ENABLE)
    {
      add_block_local (rl);
      get_bypass_addresses (&rl->spec.bypass, rl->flags);
#ifdef ENABLE_DEBUG
      print_bypass_addresses (&rl->spec.bypass);
#endif
    }

  /* parse the routes from opt to rl */
  {
    struct route_option *ro;
    for (ro = opt->routes; ro; ro = ro->next)
      {
        struct addrinfo* netlist = NULL;
	struct route_ipv4 r;

	if (!init_route (&r, &netlist, ro, rl))
	  ret = false;
	else
	  {
            struct addrinfo* curele;
            for (curele	= netlist; curele; curele = curele->ai_next)
	      {
                struct route_ipv4 *new;
                ALLOC_OBJ_GC (new, struct route_ipv4, &rl->gc);
                *new = r;
                new->network = ntohl (((struct sockaddr_in*)curele->ai_addr)->sin_addr.s_addr);
                new->next = rl->routes;
                rl->routes = new;
	      }
	  }
	if (netlist)
	  gc_addspecial(netlist, &gc_freeaddrinfo_callback, &gc);
      }
  }

  gc_free (&gc);
  return ret;
}

/* check whether an IPv6 host address is covered by a given route_ipv6
 * (not the most beautiful implementation in the world, but portable and
 * "good enough")
 */
static bool
route_ipv6_match_host( const struct route_ipv6 *r6,
		       const struct in6_addr *host )
{
    unsigned int bits = r6->netbits;
    int i;
    unsigned int mask;

    if ( bits>128 )
	return false;

    for( i=0; bits >= 8; i++, bits -= 8 )
    {
	if ( r6->network.s6_addr[i] != host->s6_addr[i] )
	    return false;
    }

    if ( bits == 0 )
	return true;

    mask = 0xff << (8-bits);

    if ( (r6->network.s6_addr[i] & mask) == (host->s6_addr[i] & mask ))
	return true;

    return false;
}

bool
init_route_ipv6_list (struct route_ipv6_list *rl6,
		 const struct route_ipv6_option_list *opt6,
		 const char *remote_endpoint,
		 int default_metric,
		 const struct in6_addr *remote_host_ipv6,
		 struct env_set *es)
{
  struct gc_arena gc = gc_new ();
  bool ret = true;
  bool need_remote_ipv6_route;

  clear_route_ipv6_list (rl6);

  rl6->flags = opt6->flags;

  if (remote_host_ipv6)
    {
      rl6->remote_host_ipv6 = *remote_host_ipv6;
      rl6->spec_flags |= RTSA_REMOTE_HOST;
    }

  if (default_metric >= 0 )
    {
      rl6->default_metric = default_metric;
      rl6->spec_flags |= RTSA_DEFAULT_METRIC;
    }

  msg (D_ROUTE, "GDG6: remote_host_ipv6=%s",
	remote_host_ipv6?  print_in6_addr (*remote_host_ipv6, 0, &gc): "n/a" );

  get_default_gateway_ipv6 (&rl6->rgi6, remote_host_ipv6);
  if (rl6->rgi6.flags & RGI_ADDR_DEFINED)
    {
      setenv_str (es, "net_gateway_ipv6", print_in6_addr (rl6->rgi6.gateway.addr_ipv6, 0, &gc));
#if defined(ENABLE_DEBUG) && !defined(ENABLE_SMALL)
      print_default_gateway (D_ROUTE, NULL, &rl6->rgi6);
#endif
    }
  else
    {
      dmsg (D_ROUTE, "ROUTE6: default_gateway=UNDEF");
    }

  if ( is_route_parm_defined( remote_endpoint ))
    {
      if ( inet_pton( AF_INET6, remote_endpoint, 
			&rl6->remote_endpoint_ipv6) == 1 )
        {
	  rl6->spec_flags |= RTSA_REMOTE_ENDPOINT;
        }
      else
	{
	  msg (M_WARN, PACKAGE_NAME " ROUTE: failed to parse/resolve VPN endpoint: %s", remote_endpoint);
          ret = false;
	}
    }

  /* parse the routes from opt6 to rl6
   * discovering potential overlaps with remote_host_ipv6 in the process
   */
  need_remote_ipv6_route = false;

  {
    struct route_ipv6_option *ro6;
    for (ro6 = opt6->routes_ipv6; ro6; ro6 = ro6->next)
      {
        struct route_ipv6 *r6;
        ALLOC_OBJ_GC (r6, struct route_ipv6, &rl6->gc);
        if (!init_route_ipv6 (r6, ro6, rl6))
	  ret = false;
	else
          {
            r6->next = rl6->routes_ipv6;
            rl6->routes_ipv6 = r6;

#ifndef TARGET_ANDROID
	    /* On Android the VPNService protect function call will take of
	     * avoiding routing loops, so ignore this part and let
	     * need_remote_ipv6_route always evaluate to false
	     */
	    if ( remote_host_ipv6 &&
		  route_ipv6_match_host( r6, remote_host_ipv6 ) )
	      {
		need_remote_ipv6_route = true;
		msg (D_ROUTE, "ROUTE6: %s/%d overlaps IPv6 remote %s, adding host route to VPN endpoint",
			print_in6_addr (r6->network, 0, &gc), r6->netbits,
			print_in6_addr (*remote_host_ipv6, 0, &gc));
	      }
#endif
	  }
      }
  }

  /* add VPN server host route if needed */
  if ( need_remote_ipv6_route )
    {
      if ( (rl6->rgi6.flags & (RGI_ADDR_DEFINED|RGI_IFACE_DEFINED) ) ==
				    (RGI_ADDR_DEFINED|RGI_IFACE_DEFINED) )
        {
	  struct route_ipv6 *r6;
	  ALLOC_OBJ_CLEAR_GC (r6, struct route_ipv6, &rl6->gc);

	  r6->network = *remote_host_ipv6;
	  r6->netbits = 128;
	  if ( !(rl6->rgi6.flags & RGI_ON_LINK) )
	    { r6->gateway = rl6->rgi6.gateway.addr_ipv6; }
	  r6->metric = 1;
#ifdef WIN32
	  r6->adapter_index = rl6->rgi6.adapter_index;
#else
	  r6->iface = rl6->rgi6.iface;
#endif
	  r6->flags = RT_DEFINED | RT_METRIC_DEFINED;

	  r6->next = rl6->routes_ipv6;
	  rl6->routes_ipv6 = r6;
	}
      else
        {
	  msg (M_WARN, "ROUTE6: IPv6 route overlaps with IPv6 remote address, but could not determine IPv6 gateway address + interface, expect failure\n" );
	}
    }

  gc_free (&gc);
  return ret;
}

static void
add_route3 (in_addr_t network,
	    in_addr_t netmask,
	    in_addr_t gateway,
	    const struct tuntap *tt,
	    unsigned int flags,
	    const struct route_gateway_info *rgi,
        const struct env_set *es,
        const char *table)
{
  struct route_ipv4 r;
  CLEAR (r);
  r.flags = RT_DEFINED;
  r.network = network;
  r.netmask = netmask;
  r.gateway = gateway;
  add_route (&r, tt, flags, rgi, es, table);
}

static void
del_route3 (in_addr_t network,
	    in_addr_t netmask,
	    in_addr_t gateway,
	    const struct tuntap *tt,
	    unsigned int flags,
	    const struct route_gateway_info *rgi,
        const struct env_set *es,
        const char *table)
{
  struct route_ipv4 r;
  CLEAR (r);
  r.flags = RT_DEFINED|RT_ADDED;
  r.network = network;
  r.netmask = netmask;
  r.gateway = gateway;
  delete_route (&r, tt, flags, rgi, es, table);
}

static void
add_bypass_routes (struct route_bypass *rb,
		   in_addr_t gateway,
		   const struct tuntap *tt,
		   unsigned int flags,
		   const struct route_gateway_info *rgi,
           const struct env_set *es,
           const char *table)
{
  int i;
  for (i = 0; i < rb->n_bypass; ++i)
    {
      if (rb->bypass[i])
	add_route3 (rb->bypass[i],
		    IPV4_NETMASK_HOST,
		    gateway,
		    tt,
		    flags | ROUTE_REF_GW,
		    rgi,
            es,
            table);
    }
}

static void
del_bypass_routes (struct route_bypass *rb,
		   in_addr_t gateway,
		   const struct tuntap *tt,
		   unsigned int flags,
		   const struct route_gateway_info *rgi,
           const struct env_set *es,
           const char *table)
{
  int i;
  for (i = 0; i < rb->n_bypass; ++i)
    {
      if (rb->bypass[i])
	del_route3 (rb->bypass[i],
		    IPV4_NETMASK_HOST,
		    gateway,
		    tt,
		    flags | ROUTE_REF_GW,
		    rgi,
            es,
            table);
    }
}

static void
redirect_default_route_to_vpn (struct route_list *rl, const struct tuntap *tt, unsigned int flags, const struct env_set *es, const char *table)
{
  const char err[] = "NOTE: unable to redirect default gateway --";

  if ( rl && rl->flags & RG_ENABLE )
    {
      if (!(rl->spec.flags & RTSA_REMOTE_ENDPOINT) && (rl->flags & RG_REROUTE_GW))
	{
	  msg (M_WARN, "%s VPN gateway parameter (--route-gateway or --ifconfig) is missing", err);
	}
      else if (!(rl->rgi.flags & RGI_ADDR_DEFINED))
	{
	  msg (M_WARN, "%s Cannot read current default gateway from system", err);
	}
      else if (!(rl->spec.flags & RTSA_REMOTE_HOST))
	{
	  msg (M_WARN, "%s Cannot obtain current remote host address", err);
	}
      else
	{
#ifndef TARGET_ANDROID
	  bool local = BOOL_CAST(rl->flags & RG_LOCAL);
	  if (rl->flags & RG_AUTO_LOCAL) {
	    const int tla = rl->spec.remote_host_local;
	    if (tla == TLA_NONLOCAL)
	      {
		dmsg (D_ROUTE, "ROUTE remote_host is NOT LOCAL");
		local = false;
	      }
	    else if (tla == TLA_LOCAL)
	      {
		dmsg (D_ROUTE, "ROUTE remote_host is LOCAL");
		local = true;
	      }
	  }
	  if (!local)
	    {
	      /* route remote host to original default gateway */
	      /* if remote_host is not ipv4 (ie: ipv6), just skip
	       * adding this special /32 route */
	      if (rl->spec.remote_host != IPV4_INVALID_ADDR) {
		add_route3 (rl->spec.remote_host,
			    IPV4_NETMASK_HOST,
			    rl->rgi.gateway.addr,
			    tt,
			    flags | ROUTE_REF_GW,
			    &rl->rgi,
                es,
                table);
		rl->iflags |= RL_DID_LOCAL;
	      } else {
		dmsg (D_ROUTE, "ROUTE remote_host protocol differs from tunneled");
	      }
	    }
#endif

	  /* route DHCP/DNS server traffic through original default gateway */
      add_bypass_routes (&rl->spec.bypass, rl->rgi.gateway.addr, tt, flags, &rl->rgi, es, table);

	  if (rl->flags & RG_REROUTE_GW)
	    {
	      if (rl->flags & RG_DEF1)
		{
		  /* add new default route (1st component) */
		  add_route3 (0x00000000,
			      0x80000000,
			      rl->spec.remote_endpoint,
			      tt,
			      flags,
			      &rl->rgi,
                  es,
                  table);

		  /* add new default route (2nd component) */
		  add_route3 (0x80000000,
			      0x80000000,
			      rl->spec.remote_endpoint,
			      tt,
			      flags,
			      &rl->rgi,
                  es,
                  table);
		}
	      else
		{
		  /* delete default route */
		  del_route3 (0,
			      0,
			      rl->rgi.gateway.addr,
			      tt,
			      flags | ROUTE_REF_GW,
			      &rl->rgi,
                  es,
                  table);

		  /* add new default route */
		  add_route3 (0,
			      0,
			      rl->spec.remote_endpoint,
			      tt,
			      flags,
			      &rl->rgi,
                  es,
                  table);
		}
	    }

	  /* set a flag so we can undo later */
	  rl->iflags |= RL_DID_REDIRECT_DEFAULT_GATEWAY;
	}
    }
}

static void
undo_redirect_default_route_to_vpn (struct route_list *rl, const struct tuntap *tt, unsigned int flags, const struct env_set *es, const char *table)
{
  if ( rl && rl->iflags & RL_DID_REDIRECT_DEFAULT_GATEWAY )
    {
      /* delete remote host route */
      if (rl->iflags & RL_DID_LOCAL)
	{
	  del_route3 (rl->spec.remote_host,
		      IPV4_NETMASK_HOST,
		      rl->rgi.gateway.addr,
		      tt,
		      flags | ROUTE_REF_GW,
		      &rl->rgi,
              es,
              table);
	  rl->iflags &= ~RL_DID_LOCAL;
	}

      /* delete special DHCP/DNS bypass route */
      del_bypass_routes (&rl->spec.bypass, rl->rgi.gateway.addr, tt, flags, &rl->rgi, es, table);

      if (rl->flags & RG_REROUTE_GW)
	{
	  if (rl->flags & RG_DEF1)
	    {
	      /* delete default route (1st component) */
	      del_route3 (0x00000000,
			  0x80000000,
			  rl->spec.remote_endpoint,
			  tt,
			  flags,
			  &rl->rgi,
              es,
              table);

	      /* delete default route (2nd component) */
	      del_route3 (0x80000000,
			  0x80000000,
			  rl->spec.remote_endpoint,
			  tt,
			  flags,
			  &rl->rgi,
              es,
              table);
	    }
	  else
	    {
	      /* delete default route */
	      del_route3 (0,
			  0,
			  rl->spec.remote_endpoint,
			  tt,
			  flags,
			  &rl->rgi,
              es,
              table);

	      /* restore original default route */
	      add_route3 (0,
			  0,
			  rl->rgi.gateway.addr,
			  tt,
			  flags | ROUTE_REF_GW,
			  &rl->rgi,
              es,
              table);
	    }
	}

      rl->iflags &= ~RL_DID_REDIRECT_DEFAULT_GATEWAY;
    }
}

void
add_routes (struct route_list *rl, struct route_ipv6_list *rl6, const struct tuntap *tt, unsigned int flags, const struct env_set *es, const char *table)
{
  redirect_default_route_to_vpn (rl, tt, flags, es, table);
  if ( rl && !(rl->iflags & RL_ROUTES_ADDED) )
    {
      struct route_ipv4 *r;

#ifdef ENABLE_MANAGEMENT
      if (management && rl->routes)
	{
	  management_set_state (management,
				OPENVPN_STATE_ADD_ROUTES,
				NULL,
                                NULL,
                                NULL,
                                NULL,
                                NULL);
	}
#endif

      for (r = rl->routes; r; r = r->next)
	{
	  check_subnet_conflict (r->network, r->netmask, "route");
	  if (flags & ROUTE_DELETE_FIRST)
        delete_route (r, tt, flags, &rl->rgi, es, table);
      add_route (r, tt, flags, &rl->rgi, es, table);
	}
      rl->iflags |= RL_ROUTES_ADDED;
    }
  if (rl6 && !(rl6->iflags & RL_ROUTES_ADDED) )
    {
      struct route_ipv6 *r;
      for (r = rl6->routes_ipv6; r; r = r->next)
	{
	  if (flags & ROUTE_DELETE_FIRST)
        delete_route_ipv6 (r, tt, flags, es, table);
      add_route_ipv6 (r, tt, flags, es, table);
	}
      rl6->iflags |= RL_ROUTES_ADDED;
    }
}

void
delete_routes (struct route_list *rl, struct route_ipv6_list *rl6,
           const struct tuntap *tt, unsigned int flags, const struct env_set *es, const char *table)
{
  if ( rl && rl->iflags & RL_ROUTES_ADDED )
    {
      struct route_ipv4 *r;
      for (r = rl->routes; r; r = r->next)
	{
      delete_route (r, tt, flags, &rl->rgi, es, table);
	}
      rl->iflags &= ~RL_ROUTES_ADDED;
    }

   undo_redirect_default_route_to_vpn (rl, tt, flags, es, table);

  if ( rl )
    {
      clear_route_list (rl);
    }

  if ( rl6 && (rl6->iflags & RL_ROUTES_ADDED) )
    {
      struct route_ipv6 *r6;
      for (r6 = rl6->routes_ipv6; r6; r6 = r6->next)
	{
      delete_route_ipv6 (r6, tt, flags, es, table);
	}
      rl6->iflags &= ~RL_ROUTES_ADDED;
    }

  if ( rl6 )
    {
      clear_route_ipv6_list (rl6);
    }
}

#ifndef ENABLE_SMALL

static const char *
show_opt (const char *option)
{
  if (!option)
    return "nil";
  else
    return option;
}

static void
print_route_option (const struct route_option *ro, int level)
{
  msg (level, "  route %s/%s/%s/%s",
       show_opt (ro->network),
       show_opt (ro->netmask),
       show_opt (ro->gateway),
       show_opt (ro->metric));
}

void
print_route_options (const struct route_option_list *rol,
		     int level)
{
  struct route_option *ro;
  if (rol->flags & RG_ENABLE)
    msg (level, "  [redirect_default_gateway local=%d]",
	 (rol->flags & RG_LOCAL) != 0);
  for (ro = rol->routes; ro; ro = ro->next)
    print_route_option (ro, level);
}

void
print_default_gateway(const int msglevel,
	              const struct route_gateway_info *rgi,
	              const struct route_ipv6_gateway_info *rgi6)
{
  struct gc_arena gc = gc_new ();
  if (rgi && (rgi->flags & RGI_ADDR_DEFINED))
    {
      struct buffer out = alloc_buf_gc (256, &gc);
      buf_printf (&out, "ROUTE_GATEWAY");
      if (rgi->flags & RGI_ON_LINK)
	buf_printf (&out, " ON_LINK");
      else
	buf_printf (&out, " %s", print_in_addr_t (rgi->gateway.addr, 0, &gc));
      if (rgi->flags & RGI_NETMASK_DEFINED)
	buf_printf (&out, "/%s", print_in_addr_t (rgi->gateway.netmask, 0, &gc));
#ifdef WIN32
      if (rgi->flags & RGI_IFACE_DEFINED)
	buf_printf (&out, " I=%u", (unsigned int)rgi->adapter_index);
#else
      if (rgi->flags & RGI_IFACE_DEFINED)
	buf_printf (&out, " IFACE=%s", rgi->iface);
#endif
      if (rgi->flags & RGI_HWADDR_DEFINED)
	buf_printf (&out, " HWADDR=%s", format_hex_ex (rgi->hwaddr, 6, 0, 1, ":", &gc));
      msg (msglevel, "%s", BSTR (&out));
    }

  if (rgi6 && (rgi6->flags & RGI_ADDR_DEFINED))
    {
      struct buffer out = alloc_buf_gc (256, &gc);
      buf_printf (&out, "ROUTE6_GATEWAY");
      buf_printf (&out, " %s", print_in6_addr (rgi6->gateway.addr_ipv6, 0, &gc));
      if (rgi6->flags & RGI_ON_LINK)
	buf_printf (&out, " ON_LINK");
      if (rgi6->flags & RGI_NETMASK_DEFINED)
	buf_printf (&out, "/%d", rgi6->gateway.netbits_ipv6);
#ifdef WIN32
      if (rgi6->flags & RGI_IFACE_DEFINED)
	buf_printf (&out, " I=%u", (unsigned int)rgi6->adapter_index);
#else
      if (rgi6->flags & RGI_IFACE_DEFINED)
	buf_printf (&out, " IFACE=%s", rgi6->iface);
#endif
      if (rgi6->flags & RGI_HWADDR_DEFINED)
	buf_printf (&out, " HWADDR=%s", format_hex_ex (rgi6->hwaddr, 6, 0, 1, ":", &gc));
      msg (msglevel, "%s", BSTR (&out));
    }
  gc_free (&gc);
}

#endif

static void
print_route (const struct route_ipv4 *r, int level)
{
  struct gc_arena gc = gc_new ();
  if (r->flags & RT_DEFINED)
    msg (level, "%s", route_string (r, &gc));
  gc_free (&gc);
}

void
print_routes (const struct route_list *rl, int level)
{
  struct route_ipv4 *r;
  for (r = rl->routes; r; r = r->next)
    print_route (r, level);
}

static void
setenv_route (struct env_set *es, const struct route_ipv4 *r, int i)
{
  struct gc_arena gc = gc_new ();
  if (r->flags & RT_DEFINED)
    {
      setenv_route_addr (es, "network", r->network, i);
      setenv_route_addr (es, "netmask", r->netmask, i);
      setenv_route_addr (es, "gateway", r->gateway, i);

      if (r->flags & RT_METRIC_DEFINED)
	{
	  struct buffer name = alloc_buf_gc (256, &gc);
	  buf_printf (&name, "route_metric_%d", i);
	  setenv_int (es, BSTR (&name), r->metric);
	}
    }
  gc_free (&gc);
}

void
setenv_routes (struct env_set *es, const struct route_list *rl)
{
  int i = 1;
  struct route_ipv4 *r;
  for (r = rl->routes; r; r = r->next)
    setenv_route (es, r, i++);
}

static void
setenv_route_ipv6 (struct env_set *es, const struct route_ipv6 *r6, int i)
{
  struct gc_arena gc = gc_new ();
  if (r6->flags & RT_DEFINED)
    {
      struct buffer name1 = alloc_buf_gc( 256, &gc );
      struct buffer val = alloc_buf_gc( 256, &gc );
      struct buffer name2 = alloc_buf_gc( 256, &gc );

      buf_printf( &name1, "route_ipv6_network_%d", i );
      buf_printf( &val, "%s/%d", print_in6_addr( r6->network, 0, &gc ),
				 r6->netbits );
      setenv_str( es, BSTR(&name1), BSTR(&val) );

      buf_printf( &name2, "route_ipv6_gateway_%d", i );
      setenv_str( es, BSTR(&name2), print_in6_addr( r6->gateway, 0, &gc ));
    }
  gc_free (&gc);
}
void
setenv_routes_ipv6 (struct env_set *es, const struct route_ipv6_list *rl6)
{
  int i = 1;
  struct route_ipv6 *r6;
  for (r6 = rl6->routes_ipv6; r6; r6 = r6->next)
    setenv_route_ipv6 (es, r6, i++);
}

/*
 * local_route() determines whether the gateway of a provided host
 * route is on the same interface that owns the default gateway.
 * It uses the data structure
 * returned by get_default_gateway() (struct route_gateway_info)
 * to determine this.  If the route is local, LR_MATCH is returned.
 * When adding routes into the kernel, if LR_MATCH is defined for
 * a given route, the route should explicitly reference the default
 * gateway interface as the route destination.  For example, here
 * is an example on Linux that uses LR_MATCH:
 *
 *   route add -net 10.10.0.1 netmask 255.255.255.255 dev eth0
 *
 * This capability is needed by the "default-gateway block-local"
 * directive, to allow client access to the local subnet to be
 * blocked but still allow access to the local default gateway.
 */

/* local_route() return values */
#define LR_NOMATCH 0 /* route is not local */
#define LR_MATCH   1 /* route is local */
#define LR_ERROR   2 /* caller should abort adding route */

static int
local_route (in_addr_t network,
	     in_addr_t netmask,
	     in_addr_t gateway,
	     const struct route_gateway_info *rgi)
{
  /* set LR_MATCH on local host routes */
  const int rgi_needed = (RGI_ADDR_DEFINED|RGI_NETMASK_DEFINED|RGI_IFACE_DEFINED);
  if (rgi
      && (rgi->flags & rgi_needed) == rgi_needed
      && gateway == rgi->gateway.addr
      && netmask == 0xFFFFFFFF)
    {
      if (((network ^  rgi->gateway.addr) & rgi->gateway.netmask) == 0)
	return LR_MATCH;
      else
	{
	  /* examine additional subnets on gateway interface */
	  size_t i;
	  for (i = 0; i < rgi->n_addrs; ++i)
	    {
	      const struct route_gateway_address *gwa = &rgi->addrs[i];
	      if (((network ^ gwa->addr) & gwa->netmask) == 0)
		return LR_MATCH;
	    }
	}
    }
    return LR_NOMATCH;
}

/* Return true if the "on-link" form of the route should be used.  This is when the gateway for a
   a route is specified as an interface rather than an address. */
static inline bool
is_on_link (const int is_local_route, const unsigned int flags, const struct route_gateway_info *rgi)
{
  return rgi && (is_local_route == LR_MATCH || ((flags & ROUTE_REF_GW) && (rgi->flags & RGI_ON_LINK)));
}

void
add_route (struct route_ipv4 *r,
	   const struct tuntap *tt,
	   unsigned int flags,
	   const struct route_gateway_info *rgi, /* may be NULL */
       const struct env_set *es,
       const char *table)
{
  struct gc_arena gc;
  struct argv argv;
  const char *network;
  const char *netmask;
  const char *gateway;
  bool status = false;
  int is_local_route;

  if (!(r->flags & RT_DEFINED))
    return;

  gc_init (&gc);
  argv_init (&argv);

  network = print_in_addr_t (r->network, 0, &gc);
  netmask = print_in_addr_t (r->netmask, 0, &gc);
  gateway = print_in_addr_t (r->gateway, 0, &gc);

  is_local_route = local_route(r->network, r->netmask, r->gateway, rgi);
  if (is_local_route == LR_ERROR)
    goto done;

#if defined(TARGET_LINUX)
#ifdef ENABLE_IPROUTE
  argv_printf (&argv, "%s route add %s/%d",
  	      iproute_path,
	      network,
              netmask_to_netbits2(r->netmask));

  if (r->flags & RT_METRIC_DEFINED)
    argv_printf_cat (&argv, "metric %d", r->metric);
  if (table)
    argv_printf_cat (&argv, "table %s", table);

  if (is_on_link (is_local_route, flags, rgi))
    argv_printf_cat (&argv, "dev %s", rgi->iface);
  else
    argv_printf_cat (&argv, "via %s", gateway);
#else
  argv_printf (&argv, "%s add -net %s netmask %s",
	       ROUTE_PATH,
	       network,
	       netmask);
  if (r->flags & RT_METRIC_DEFINED)
    argv_printf_cat (&argv, "metric %d", r->metric);
  if (is_on_link (is_local_route, flags, rgi))
    argv_printf_cat (&argv, "dev %s", rgi->iface);
  else
    argv_printf_cat (&argv, "gw %s", gateway);

#endif  /*ENABLE_IPROUTE*/
  argv_msg (D_ROUTE, &argv);
  status = openvpn_execve_check (&argv, es, 0, "ERROR: Linux route add command failed");

#elif defined (TARGET_ANDROID)
  struct buffer out = alloc_buf_gc (128, &gc);

  if (rgi)
    buf_printf (&out, "%s %s %s dev %s", network, netmask, gateway, rgi->iface);
  else
    buf_printf (&out, "%s %s %s", network, netmask, gateway);
  management_android_control (management, "ROUTE", buf_bptr(&out));

#elif defined (WIN32)
  {
    DWORD ai = TUN_ADAPTER_INDEX_INVALID;
    argv_printf (&argv, "%s%sc ADD %s MASK %s %s",
		 get_win_sys_path(),
		 WIN_ROUTE_PATH_SUFFIX,
		 network,
		 netmask,
		 gateway);
    if (r->flags & RT_METRIC_DEFINED)
      argv_printf_cat (&argv, "METRIC %d", r->metric);
    if (is_on_link (is_local_route, flags, rgi))
      {
	ai = rgi->adapter_index;
	argv_printf_cat (&argv, "IF %u", (unsigned int)ai);
      }

    argv_msg (D_ROUTE, &argv);

    if ((flags & ROUTE_METHOD_MASK) == ROUTE_METHOD_SERVICE)
      {
        status = add_route_service (r, tt);
        msg (D_ROUTE, "Route addition via service %s", status ? "succeeded" : "failed");
      }
    else if ((flags & ROUTE_METHOD_MASK) == ROUTE_METHOD_IPAPI)
      {
	status = add_route_ipapi (r, tt, ai);
	msg (D_ROUTE, "Route addition via IPAPI %s", status ? "succeeded" : "failed");
      }
    else if ((flags & ROUTE_METHOD_MASK) == ROUTE_METHOD_EXE)
      {
	netcmd_semaphore_lock ();
	status = openvpn_execve_check (&argv, es, 0, "ERROR: Windows route add command failed");
	netcmd_semaphore_release ();
      }
    else if ((flags & ROUTE_METHOD_MASK) == ROUTE_METHOD_ADAPTIVE)
      {
	status = add_route_ipapi (r, tt, ai);
	msg (D_ROUTE, "Route addition via IPAPI %s [adaptive]", status ? "succeeded" : "failed");
	if (!status)
	  {
	    msg (D_ROUTE, "Route addition fallback to route.exe");
	    netcmd_semaphore_lock ();
	    status = openvpn_execve_check (&argv, es, 0, "ERROR: Windows route add command failed [adaptive]");
	    netcmd_semaphore_release ();
	  }
      }
    else
      {
	ASSERT (0);
      }
  }

#elif defined (TARGET_SOLARIS)

  /* example: route add 192.0.2.32 -netmask 255.255.255.224 somegateway */

  argv_printf (&argv, "%s add",
		ROUTE_PATH);

  argv_printf_cat (&argv, "%s -netmask %s %s",
	      network,
	      netmask,
	      gateway);

  /* Solaris can only distinguish between "metric 0" == "on-link on the
   * interface where the IP address given is configured" and "metric > 0"
   * == "use gateway specified" (no finer-grained route metrics available)
   *
   * More recent versions of Solaris can also do "-interface", but that
   * would break backwards compatibility with older versions for no gain.
   */
  if (r->flags & RT_METRIC_DEFINED )
    argv_printf_cat (&argv, "%d", r->metric);

  argv_msg (D_ROUTE, &argv);
  status = openvpn_execve_check (&argv, es, 0, "ERROR: Solaris route add command failed");

#elif defined(TARGET_FREEBSD)

  argv_printf (&argv, "%s add",
		ROUTE_PATH);

#if 0
  if (r->flags & RT_METRIC_DEFINED)
    argv_printf_cat (&argv, "-rtt %d", r->metric);
#endif

  argv_printf_cat (&argv, "-net %s %s %s",
	      network,
	      gateway,
	      netmask);

  /* FIXME -- add on-link support for FreeBSD */

  argv_msg (D_ROUTE, &argv);
  status = openvpn_execve_check (&argv, es, 0, "ERROR: FreeBSD route add command failed");

#elif defined(TARGET_DRAGONFLY)

  argv_printf (&argv, "%s add",
		ROUTE_PATH);

#if 0
  if (r->flags & RT_METRIC_DEFINED)
    argv_printf_cat (&argv, "-rtt %d", r->metric);
#endif

  argv_printf_cat (&argv, "-net %s %s %s",
	      network,
	      gateway,
	      netmask);

  /* FIXME -- add on-link support for Dragonfly */

  argv_msg (D_ROUTE, &argv);
  status = openvpn_execve_check (&argv, es, 0, "ERROR: DragonFly route add command failed");

#elif defined(TARGET_DARWIN)

  argv_printf (&argv, "%s add",
		ROUTE_PATH);

#if 0
  if (r->flags & RT_METRIC_DEFINED)
    argv_printf_cat (&argv, "-rtt %d", r->metric);
#endif

  if (is_on_link (is_local_route, flags, rgi))
    {
      /* Mac OS X route syntax for ON_LINK:
	 route add -cloning -net 10.10.0.1 -netmask 255.255.255.255 -interface en0 */
      argv_printf_cat (&argv, "-cloning -net %s -netmask %s -interface %s",
		       network,
		       netmask,
		       rgi->iface);
    }
  else
    {
      argv_printf_cat (&argv, "-net %s %s %s",
		       network,
		       gateway,
		       netmask);
    }

  argv_msg (D_ROUTE, &argv);
  status = openvpn_execve_check (&argv, es, 0, "ERROR: OS X route add command failed");

#elif defined(TARGET_OPENBSD) || defined(TARGET_NETBSD)

  argv_printf (&argv, "%s add",
		ROUTE_PATH);

#if 0
  if (r->flags & RT_METRIC_DEFINED)
    argv_printf_cat (&argv, "-rtt %d", r->metric);
#endif

  argv_printf_cat (&argv, "-net %s %s -netmask %s",
	      network,
	      gateway,
	      netmask);

  /* FIXME -- add on-link support for OpenBSD/NetBSD */

  argv_msg (D_ROUTE, &argv);
  status = openvpn_execve_check (&argv, es, 0, "ERROR: OpenBSD/NetBSD route add command failed");

#elif defined(TARGET_AIX)

  {
  int netbits = netmask_to_netbits2(r->netmask);
  argv_printf (&argv, "%s add -net %s/%d %s",
		ROUTE_PATH,
	        network, netbits, gateway);
  argv_msg (D_ROUTE, &argv);
  status = openvpn_execve_check (&argv, es, 0, "ERROR: AIX route add command failed");
  }

#else
  msg (M_FATAL, "Sorry, but I don't know how to do 'route' commands on this operating system.  Try putting your routes in a --route-up script");
#endif

 done:
  if (status)
    r->flags |= RT_ADDED;
  else
    r->flags &= ~RT_ADDED;
  argv_reset (&argv);
  gc_free (&gc);
}


static void
route_ipv6_clear_host_bits( struct route_ipv6 *r6 )
{
  /* clear host bit parts of route 
   * (needed if routes are specified improperly, or if we need to 
   * explicitely setup/clear the "connected" network routes on some OSes)
   */
  int byte = 15;
  int bits_to_clear = 128 - r6->netbits;

  while( byte >= 0 && bits_to_clear > 0 )
    {
      if ( bits_to_clear >= 8 )
	{ r6->network.s6_addr[byte--] = 0; bits_to_clear -= 8; }
      else
	{ r6->network.s6_addr[byte--] &= (0xff << bits_to_clear); bits_to_clear = 0; }
    }
}

void
add_route_ipv6 (struct route_ipv6 *r6, const struct tuntap *tt, unsigned int flags, const struct env_set *es, const char *table)
{
  struct gc_arena gc;
  struct argv argv;

  const char *network;
  const char *gateway;
  bool status = false;
  const char *device = tt->actual_name;

  bool gateway_needed = false;

  if (! (r6->flags & RT_DEFINED) )
    return;

#ifndef WIN32
  if ( r6->iface != NULL )		/* vpn server special route */
    {
      device = r6->iface;
      if ( !IN6_IS_ADDR_UNSPECIFIED(&r6->gateway) )
	  gateway_needed = true;
    }
#endif

  gc_init (&gc);
  argv_init (&argv);

  route_ipv6_clear_host_bits (r6);

  network = print_in6_addr( r6->network, 0, &gc);
  gateway = print_in6_addr( r6->gateway, 0, &gc);

#if defined(TARGET_DARWIN) || \
	defined(TARGET_FREEBSD) || defined(TARGET_DRAGONFLY) || \
	defined(TARGET_OPENBSD) || defined(TARGET_NETBSD)

  /* the BSD platforms cannot specify gateway and interface independently,
   * but for link-local destinations, we MUST specify the interface, so
   * we build a combined "$gateway%$interface" gateway string
   */
  if ( r6->iface != NULL && gateway_needed &&
       IN6_IS_ADDR_LINKLOCAL(&r6->gateway) )		/* fe80::...%intf */
    {
      int len = strlen(gateway) + 1 + strlen(r6->iface)+1;
      char * tmp = gc_malloc( len, true, &gc );
      snprintf( tmp, len, "%s%%%s", gateway, r6->iface );
      gateway = tmp;
    }
#endif

  if ( !tt->ipv6 )
    {
      msg( M_INFO, "add_route_ipv6(): not adding %s/%d, no IPv6 on if %s",
		    network, r6->netbits, device );
      return;
    }

  msg( M_INFO, "add_route_ipv6(%s/%d -> %s metric %d) dev %s",
		network, r6->netbits, gateway, r6->metric, device );

  /*
   * Filter out routes which are essentially no-ops
   * (not currently done for IPv6)
   */

  /* On "tun" interface, we never set a gateway if the operating system
   * can do "route to interface" - it does not add value, as the target
   * dev already fully qualifies the route destination on point-to-point
   * interfaces.   OTOH, on "tap" interface, we must always set the
   * gateway unless the route is to be an on-link network
   */
  if ( tt->type == DEV_TYPE_TAP &&
                  !( (r6->flags & RT_METRIC_DEFINED) && r6->metric == 0 ) )
    {
      gateway_needed = true;
    }

#if defined(TARGET_LINUX)
#ifdef ENABLE_IPROUTE
  argv_printf (&argv, "%s -6 route add %s/%d dev %s",
  	      iproute_path,
	      network,
	      r6->netbits,
	      device);
  if (gateway_needed)
    argv_printf_cat (&argv, "via %s", gateway);
  if ( (r6->flags & RT_METRIC_DEFINED) && r6->metric > 0 )
    argv_printf_cat (&argv, " metric %d", r6->metric);
  if (table)
    argv_printf_cat (&argv, "table %s", table);

#else
  argv_printf (&argv, "%s -A inet6 add %s/%d dev %s",
		ROUTE_PATH,
	      network,
	      r6->netbits,
	      device);
  if (gateway_needed)
    argv_printf_cat (&argv, "gw %s", gateway);
  if ( (r6->flags & RT_METRIC_DEFINED) && r6->metric > 0 )
    argv_printf_cat (&argv, " metric %d", r6->metric);
#endif  /*ENABLE_IPROUTE*/
  argv_msg (D_ROUTE, &argv);
  status = openvpn_execve_check (&argv, es, 0, "ERROR: Linux route -6/-A inet6 add command failed");

#elif defined (TARGET_ANDROID)
    struct buffer out = alloc_buf_gc (64, &gc);

    buf_printf (&out, "%s/%d %s", network, r6->netbits, device);

    management_android_control (management, "ROUTE6", buf_bptr(&out));

#elif defined (WIN32)

  if (tt->options.msg_channel)
    status = add_route_ipv6_service (r6, tt);
  else
    {
      struct buffer out = alloc_buf_gc (64, &gc);
      if ( r6->adapter_index )		/* vpn server special route */
	{
	  buf_printf (&out, "interface=%d", r6->adapter_index );
	  gateway_needed = true;
	}
      else
	{
	  buf_printf (&out, "interface=%d", tt->adapter_index );
	}
      device = buf_bptr(&out);

      /* netsh interface ipv6 add route 2001:db8::/32 MyTunDevice */
      argv_printf (&argv, "%s%sc interface ipv6 add route %s/%d %s",
		   get_win_sys_path(),
		   NETSH_PATH_SUFFIX,
		   network,
		   r6->netbits,
		   device);

      /* next-hop depends on TUN or TAP mode:
       * - in TAP mode, we use the "real" next-hop
       * - in TUN mode we use a special-case link-local address that the tapdrvr
       *   knows about and will answer ND (neighbor discovery) packets for
       */
      if ( tt->type == DEV_TYPE_TUN && !gateway_needed )
	    argv_printf_cat( &argv, " %s", "fe80::8" );
      else if ( !IN6_IS_ADDR_UNSPECIFIED(&r6->gateway) )
	    argv_printf_cat( &argv, " %s", gateway );

#if 0
      if (r6->flags & RT_METRIC_DEFINED)
	argv_printf_cat (&argv, " METRIC %d", r->metric);
#endif

      /* in some versions of Windows, routes are persistent across reboots by
       * default, unless "store=active" is set (pointed out by Tony Lim, thanks)
       */
      argv_printf_cat( &argv, " store=active" );

      argv_msg (D_ROUTE, &argv);

      netcmd_semaphore_lock ();
      status = openvpn_execve_check (&argv, es, 0, "ERROR: Windows route add ipv6 command failed");
      netcmd_semaphore_release ();
    }

#elif defined (TARGET_SOLARIS)

  /* example: route add -inet6 2001:db8::/32 somegateway 0 */

  /* for some reason, routes to tun/tap do not work for me unless I set
   * "metric 0" - otherwise, the routes will be nicely installed, but
   * packets will just disappear somewhere.  So we always use "0" now,
   * unless the route points to "gateway on other interface"...
   *
   * (Note: OpenSolaris can not specify host%interface gateways, so we just
   * use the GW addresses - it seems to still work for fe80:: addresses,
   * however this is done internally.  NUD maybe?)
   */
  argv_printf (&argv, "%s add -inet6 %s/%d %s",
		ROUTE_PATH,
		network,
		r6->netbits,
		gateway );

  /* on tun/tap, not "elsewhere"? -> metric 0 */
  if ( !r6->iface )
     argv_printf_cat (&argv, "0");

  argv_msg (D_ROUTE, &argv);
  status = openvpn_execve_check (&argv, es, 0, "ERROR: Solaris route add -inet6 command failed");

#elif defined(TARGET_FREEBSD) || defined(TARGET_DRAGONFLY)

  argv_printf (&argv, "%s add -inet6 %s/%d",
		ROUTE_PATH,
	        network,
	        r6->netbits);

  if (gateway_needed)
    argv_printf_cat (&argv, "%s", gateway);
  else
    argv_printf_cat (&argv, "-iface %s", device);

  argv_msg (D_ROUTE, &argv);
  status = openvpn_execve_check (&argv, es, 0, "ERROR: *BSD route add -inet6 command failed");

#elif defined(TARGET_DARWIN) 

  argv_printf (&argv, "%s add -inet6 %s -prefixlen %d",
		ROUTE_PATH,
	        network, r6->netbits );

  if (gateway_needed)
    argv_printf_cat (&argv, "%s", gateway);
  else
    argv_printf_cat (&argv, "-iface %s", device);

  argv_msg (D_ROUTE, &argv);
  status = openvpn_execve_check (&argv, es, 0, "ERROR: MacOS X route add -inet6 command failed");

#elif defined(TARGET_OPENBSD)

  argv_printf (&argv, "%s add -inet6 %s -prefixlen %d %s",
		ROUTE_PATH,
	        network, r6->netbits, gateway );

  argv_msg (D_ROUTE, &argv);
  status = openvpn_execve_check (&argv, es, 0, "ERROR: OpenBSD route add -inet6 command failed");

#elif defined(TARGET_NETBSD)

  argv_printf (&argv, "%s add -inet6 %s/%d %s",
		ROUTE_PATH,
	        network, r6->netbits, gateway );

  argv_msg (D_ROUTE, &argv);
  status = openvpn_execve_check (&argv, es, 0, "ERROR: NetBSD route add -inet6 command failed");

#elif defined(TARGET_AIX)

  argv_printf (&argv, "%s add -inet6 %s/%d %s",
		ROUTE_PATH,
	        network, r6->netbits, gateway);
  argv_msg (D_ROUTE, &argv);
  status = openvpn_execve_check (&argv, es, 0, "ERROR: AIX route add command failed");

#else
  msg (M_FATAL, "Sorry, but I don't know how to do 'route ipv6' commands on this operating system.  Try putting your routes in a --route-up script");
#endif

  if (status)
    r6->flags |= RT_ADDED;
  else
    r6->flags &= ~RT_ADDED;
  argv_reset (&argv);
  gc_free (&gc);
}

static void
delete_route (struct route_ipv4 *r,
	      const struct tuntap *tt,
	      unsigned int flags,
	      const struct route_gateway_info *rgi,
          const struct env_set *es,
          const char *table)
{
  struct gc_arena gc;
  struct argv argv;
  const char *network;
  const char *netmask;
  const char *gateway;
  int is_local_route;

  if ((r->flags & (RT_DEFINED|RT_ADDED)) != (RT_DEFINED|RT_ADDED))
    return;

  gc_init (&gc);
  argv_init (&argv);

  network = print_in_addr_t (r->network, 0, &gc);
  netmask = print_in_addr_t (r->netmask, 0, &gc);
  gateway = print_in_addr_t (r->gateway, 0, &gc);

  is_local_route = local_route(r->network, r->netmask, r->gateway, rgi);
  if (is_local_route == LR_ERROR)
    goto done;

#if defined(TARGET_LINUX)
#ifdef ENABLE_IPROUTE
  argv_printf (&argv, "%s route del %s/%d",
  	      iproute_path,
	      network,
<<<<<<< HEAD
	      count_netmask_bits(netmask));
  if (table)
      argv_printf_cat (&argv, "table %s",table);
=======
              netmask_to_netbits2(r->netmask));
>>>>>>> dea8917a
#else
  argv_printf (&argv, "%s del -net %s netmask %s",
	       ROUTE_PATH,
	       network,
	       netmask);
#endif /*ENABLE_IPROUTE*/
  if (r->flags & RT_METRIC_DEFINED)
    argv_printf_cat (&argv, "metric %d", r->metric);
  argv_msg (D_ROUTE, &argv);
  openvpn_execve_check (&argv, es, 0, "ERROR: Linux route delete command failed");

#elif defined (WIN32)
  
  argv_printf (&argv, "%s%sc DELETE %s MASK %s %s",
	       get_win_sys_path(),
	       WIN_ROUTE_PATH_SUFFIX,
	       network,
	       netmask,
	       gateway);

  argv_msg (D_ROUTE, &argv);

  if ((flags & ROUTE_METHOD_MASK) == ROUTE_METHOD_SERVICE)
    {
      const bool status = del_route_service (r, tt);
      msg (D_ROUTE, "Route deletion via service %s", status ? "succeeded" : "failed");
    }
  else if ((flags & ROUTE_METHOD_MASK) == ROUTE_METHOD_IPAPI)
    {
      const bool status = del_route_ipapi (r, tt);
      msg (D_ROUTE, "Route deletion via IPAPI %s", status ? "succeeded" : "failed");
    }
  else if ((flags & ROUTE_METHOD_MASK) == ROUTE_METHOD_EXE)
    {
      netcmd_semaphore_lock ();
      openvpn_execve_check (&argv, es, 0, "ERROR: Windows route delete command failed");
      netcmd_semaphore_release ();
    }
  else if ((flags & ROUTE_METHOD_MASK) == ROUTE_METHOD_ADAPTIVE)
    {
      const bool status = del_route_ipapi (r, tt);
      msg (D_ROUTE, "Route deletion via IPAPI %s [adaptive]", status ? "succeeded" : "failed");
      if (!status)
	{
	  msg (D_ROUTE, "Route deletion fallback to route.exe");
	  netcmd_semaphore_lock ();
	  openvpn_execve_check (&argv, es, 0, "ERROR: Windows route delete command failed [adaptive]");
	  netcmd_semaphore_release ();
	}
    }
  else
    {
      ASSERT (0);
    }

#elif defined (TARGET_SOLARIS)

  argv_printf (&argv, "%s delete %s -netmask %s %s",
		ROUTE_PATH,
	      network,
	      netmask,
	      gateway);

  argv_msg (D_ROUTE, &argv);
  openvpn_execve_check (&argv, es, 0, "ERROR: Solaris route delete command failed");

#elif defined(TARGET_FREEBSD)

  argv_printf (&argv, "%s delete -net %s %s %s",
		ROUTE_PATH,
	      network,
	      gateway,
	      netmask);

  argv_msg (D_ROUTE, &argv);
  openvpn_execve_check (&argv, es, 0, "ERROR: FreeBSD route delete command failed");

#elif defined(TARGET_DRAGONFLY)

  argv_printf (&argv, "%s delete -net %s %s %s",
		ROUTE_PATH,
	      network,
	      gateway,
	      netmask);

  argv_msg (D_ROUTE, &argv);
  openvpn_execve_check (&argv, es, 0, "ERROR: DragonFly route delete command failed");

#elif defined(TARGET_DARWIN)

  if (is_on_link (is_local_route, flags, rgi))
    {
      argv_printf (&argv, "%s delete -cloning -net %s -netmask %s -interface %s",
		   ROUTE_PATH,
		   network,
		   netmask,
		   rgi->iface);
    }
  else
    {
      argv_printf (&argv, "%s delete -net %s %s %s",
		   ROUTE_PATH,
		   network,
		   gateway,
		   netmask);
    }

  argv_msg (D_ROUTE, &argv);
  openvpn_execve_check (&argv, es, 0, "ERROR: OS X route delete command failed");

#elif defined(TARGET_OPENBSD) || defined(TARGET_NETBSD)

  argv_printf (&argv, "%s delete -net %s %s -netmask %s",
		ROUTE_PATH,
	      network,
	      gateway,
	      netmask);

  argv_msg (D_ROUTE, &argv);
  openvpn_execve_check (&argv, es, 0, "ERROR: OpenBSD/NetBSD route delete command failed");

#elif defined(TARGET_ANDROID)
  msg (M_NONFATAL, "Sorry, deleting routes on Android is not possible. The VpnService API allows routes to be set on connect only.");

#elif defined(TARGET_AIX)

  {
  int netbits = netmask_to_netbits2(r->netmask);
  argv_printf (&argv, "%s delete -net %s/%d %s",
		ROUTE_PATH,
	        network, netbits, gateway);
  argv_msg (D_ROUTE, &argv);
  openvpn_execve_check (&argv, es, 0, "ERROR: AIX route delete command failed");
  }

#else
  msg (M_FATAL, "Sorry, but I don't know how to do 'route' commands on this operating system.  Try putting your routes in a --route-up script");
#endif

 done:
  r->flags &= ~RT_ADDED;
  argv_reset (&argv);
  gc_free (&gc);
}

void
delete_route_ipv6 (const struct route_ipv6 *r6, const struct tuntap *tt, unsigned int flags, const struct env_set *es, const char *table)
{
  struct gc_arena gc;
  struct argv argv;
  const char *network;
  const char *gateway;
  const char *device = tt->actual_name;
  bool gateway_needed = false;

  if ((r6->flags & (RT_DEFINED|RT_ADDED)) != (RT_DEFINED|RT_ADDED))
    return;

#ifndef WIN32
  if ( r6->iface != NULL )		/* vpn server special route */
    {
      device = r6->iface;
      gateway_needed = true;
    }
#endif

  gc_init (&gc);
  argv_init (&argv);

  network = print_in6_addr( r6->network, 0, &gc);
  gateway = print_in6_addr( r6->gateway, 0, &gc);

#if defined(TARGET_DARWIN) || \
	defined(TARGET_FREEBSD) || defined(TARGET_DRAGONFLY) || \
	defined(TARGET_OPENBSD) || defined(TARGET_NETBSD)

  /* the BSD platforms cannot specify gateway and interface independently,
   * but for link-local destinations, we MUST specify the interface, so
   * we build a combined "$gateway%$interface" gateway string
   */
  if ( r6->iface != NULL && gateway_needed &&
       IN6_IS_ADDR_LINKLOCAL(&r6->gateway) )		/* fe80::...%intf */
    {
      int len = strlen(gateway) + 1 + strlen(r6->iface)+1;
      char * tmp = gc_malloc( len, true, &gc );
      snprintf( tmp, len, "%s%%%s", gateway, r6->iface );
      gateway = tmp;
    }
#endif

  if ( !tt->ipv6 )
    {
      msg( M_INFO, "delete_route_ipv6(): not deleting %s/%d, no IPv6 on if %s",
		    network, r6->netbits, device );
      return;
    }

  msg( M_INFO, "delete_route_ipv6(%s/%d)", network, r6->netbits );

  /* if we used a gateway on "add route", we also need to specify it on
   * delete, otherwise some OSes will refuse to delete the route
   */
  if ( tt->type == DEV_TYPE_TAP &&
                  !( (r6->flags & RT_METRIC_DEFINED) && r6->metric == 0 ) )
    {
      gateway_needed = true;
    }


#if defined(TARGET_LINUX)
#ifdef ENABLE_IPROUTE
  argv_printf (&argv, "%s -6 route del %s/%d dev %s",
  	      iproute_path,
	      network,
	      r6->netbits,
	      device);
  if (gateway_needed)
    argv_printf_cat (&argv, "via %s", gateway);
  if (table)
    argv_printf_cat (&argv, "table %s", table);
#else
  argv_printf (&argv, "%s -A inet6 del %s/%d dev %s",
		ROUTE_PATH,
	      network,
	      r6->netbits,
	      device);
  if (gateway_needed)
    argv_printf_cat (&argv, "gw %s", gateway);
  if ( (r6->flags & RT_METRIC_DEFINED) && r6->metric > 0 )
    argv_printf_cat (&argv, " metric %d", r6->metric);
#endif  /*ENABLE_IPROUTE*/
  argv_msg (D_ROUTE, &argv);
  openvpn_execve_check (&argv, es, 0, "ERROR: Linux route -6/-A inet6 del command failed");

#elif defined (WIN32)

  if (tt->options.msg_channel)
    del_route_ipv6_service (r6, tt);
  else
    {
      struct buffer out = alloc_buf_gc (64, &gc);
      if ( r6->adapter_index )		/* vpn server special route */
	{
	  buf_printf (&out, "interface=%d", r6->adapter_index );
	  gateway_needed = true;
	}
      else
	{
	  buf_printf (&out, "interface=%d", tt->adapter_index );
	}
      device = buf_bptr(&out);

      /* netsh interface ipv6 delete route 2001:db8::/32 MyTunDevice */
      argv_printf (&argv, "%s%sc interface ipv6 delete route %s/%d %s",
		   get_win_sys_path(),
		   NETSH_PATH_SUFFIX,
		   network,
		   r6->netbits,
		   device);

      /* next-hop depends on TUN or TAP mode:
       * - in TAP mode, we use the "real" next-hop
       * - in TUN mode we use a special-case link-local address that the tapdrvr
       *   knows about and will answer ND (neighbor discovery) packets for
       * (and "route deletion without specifying next-hop" does not work...)
       */
      if ( tt->type == DEV_TYPE_TUN && !gateway_needed )
	    argv_printf_cat( &argv, " %s", "fe80::8" );
      else if ( !IN6_IS_ADDR_UNSPECIFIED(&r6->gateway) )
	    argv_printf_cat( &argv, " %s", gateway );

#if 0
      if (r6->flags & RT_METRIC_DEFINED)
	argv_printf_cat (&argv, "METRIC %d", r->metric);
#endif

      /* Windows XP to 7 "just delete" routes, wherever they came from, but
       * in Windows 8(.1?), if you create them with "store=active", this is
       * how you should delete them as well (pointed out by Cedric Tabary)
       */
      argv_printf_cat( &argv, " store=active" );

      argv_msg (D_ROUTE, &argv);

      netcmd_semaphore_lock ();
      openvpn_execve_check (&argv, es, 0, "ERROR: Windows route delete ipv6 command failed");
      netcmd_semaphore_release ();
    }

#elif defined (TARGET_SOLARIS)

  /* example: route delete -inet6 2001:db8::/32 somegateway */

  argv_printf (&argv, "%s delete -inet6 %s/%d %s",
		ROUTE_PATH,
		network,
		r6->netbits,
		gateway );

  argv_msg (D_ROUTE, &argv);
  openvpn_execve_check (&argv, es, 0, "ERROR: Solaris route delete -inet6 command failed");

#elif defined(TARGET_FREEBSD) || defined(TARGET_DRAGONFLY)

  argv_printf (&argv, "%s delete -inet6 %s/%d",
		ROUTE_PATH,
	        network,
	        r6->netbits );

  if (gateway_needed)
    argv_printf_cat (&argv, "%s", gateway);
  else
    argv_printf_cat (&argv, "-iface %s", device);

  argv_msg (D_ROUTE, &argv);
  openvpn_execve_check (&argv, es, 0, "ERROR: *BSD route delete -inet6 command failed");

#elif defined(TARGET_DARWIN) 

  argv_printf (&argv, "%s delete -inet6 %s -prefixlen %d",
		ROUTE_PATH, 
		network, r6->netbits );

  if (gateway_needed)
    argv_printf_cat (&argv, "%s", gateway);
  else
    argv_printf_cat (&argv, "-iface %s", device);

  argv_msg (D_ROUTE, &argv);
  openvpn_execve_check (&argv, es, 0, "ERROR: MacOS X route delete -inet6 command failed");

#elif defined(TARGET_OPENBSD)

  argv_printf (&argv, "%s delete -inet6 %s -prefixlen %d %s",
		ROUTE_PATH,
	        network, r6->netbits, gateway );

  argv_msg (D_ROUTE, &argv);
  openvpn_execve_check (&argv, es, 0, "ERROR: OpenBSD route delete -inet6 command failed");

#elif defined(TARGET_NETBSD)

  argv_printf (&argv, "%s delete -inet6 %s/%d %s",
		ROUTE_PATH,
	        network, r6->netbits, gateway );

  argv_msg (D_ROUTE, &argv);
  openvpn_execve_check (&argv, es, 0, "ERROR: NetBSD route delete -inet6 command failed");

#elif defined(TARGET_AIX)

  argv_printf (&argv, "%s delete -inet6 %s/%d %s",
		ROUTE_PATH,
	        network, r6->netbits, gateway);
  argv_msg (D_ROUTE, &argv);
  openvpn_execve_check (&argv, es, 0, "ERROR: AIX route add command failed");

#else
  msg (M_FATAL, "Sorry, but I don't know how to do 'route ipv6' commands on this operating system.  Try putting your routes in a --route-down script");
#endif

  argv_reset (&argv);
  gc_free (&gc);
}

/*
 * The --redirect-gateway option requires OS-specific code below
 * to get the current default gateway.
 */

#if defined(WIN32)

static const MIB_IPFORWARDTABLE *
get_windows_routing_table (struct gc_arena *gc)
{
  ULONG size = 0;
  PMIB_IPFORWARDTABLE rt = NULL;
  DWORD status;

  status = GetIpForwardTable (NULL, &size, TRUE);
  if (status == ERROR_INSUFFICIENT_BUFFER)
    {
      rt = (PMIB_IPFORWARDTABLE) gc_malloc (size, false, gc);
      status = GetIpForwardTable (rt, &size, TRUE);
      if (status != NO_ERROR)
	{
	  msg (D_ROUTE, "NOTE: GetIpForwardTable returned error: %s (code=%u)",
	       strerror_win32 (status, gc),
	       (unsigned int)status);
	  rt = NULL;
	}
    }
  return rt;
}

static int
test_route (const IP_ADAPTER_INFO *adapters,
	    const in_addr_t gateway,
	    DWORD *index)
{
  int count = 0;
  DWORD i = adapter_index_of_ip (adapters, gateway, &count, NULL);
  if (index)
    *index = i;
  return count;
}

static void
test_route_helper (bool *ret,
		   int *count,
		   int *good,
		   int *ambig,
		   const IP_ADAPTER_INFO *adapters,
		   const in_addr_t gateway)
{
  int c;

  ++*count;
  c = test_route (adapters, gateway, NULL);
  if (c == 0)
    *ret = false;
  else
    ++*good;
  if (c > 1)
    ++*ambig;
}

/*
 * If we tried to add routes now, would we succeed?
 */
bool
test_routes (const struct route_list *rl, const struct tuntap *tt)
{
  struct gc_arena gc = gc_new ();
  const IP_ADAPTER_INFO *adapters = get_adapter_info_list (&gc);
  bool ret = false;
  int count = 0;
  int good = 0;
  int ambig = 0;
  int len = -1;
  bool adapter_up = false;

  if (is_adapter_up (tt, adapters))
    {
      ret = true;
      adapter_up = true;

      if (rl)
	{
	  struct route_ipv4 *r;
	  for (r = rl->routes, len = 0; r; r = r->next, ++len)
	    test_route_helper (&ret, &count, &good, &ambig, adapters, r->gateway);

	  if ((rl->flags & RG_ENABLE) && (rl->spec.flags & RTSA_REMOTE_ENDPOINT))
	    test_route_helper (&ret, &count, &good, &ambig, adapters, rl->spec.remote_endpoint);
	}
    }

  msg (D_ROUTE, "TEST ROUTES: %d/%d succeeded len=%d ret=%d a=%d u/d=%s",
       good,
       count,
       len,
       (int)ret,
       ambig,
       adapter_up ? "up" : "down");

  gc_free (&gc);
  return ret;
}

static const MIB_IPFORWARDROW *
get_default_gateway_row (const MIB_IPFORWARDTABLE *routes)
{
  struct gc_arena gc = gc_new ();
  DWORD lowest_metric = MAXDWORD;
  const MIB_IPFORWARDROW *ret = NULL;
  int i;
  int best = -1;

  if (routes)
    {
      for (i = 0; i < routes->dwNumEntries; ++i)
	{
	  const MIB_IPFORWARDROW *row = &routes->table[i];
	  const in_addr_t net = ntohl (row->dwForwardDest);
	  const in_addr_t mask = ntohl (row->dwForwardMask);
	  const DWORD index = row->dwForwardIfIndex;
	  const DWORD metric = row->dwForwardMetric1;

	  dmsg (D_ROUTE_DEBUG, "GDGR: route[%d] %s/%s i=%d m=%d",
		i,
		print_in_addr_t ((in_addr_t) net, 0, &gc),
		print_in_addr_t ((in_addr_t) mask, 0, &gc),
		(int)index,
		(int)metric);

	  if (!net && !mask && metric < lowest_metric)
	    {
	      ret = row;
	      lowest_metric = metric;
	      best = i;
	    }
	}
    }

  dmsg (D_ROUTE_DEBUG, "GDGR: best=%d lm=%u", best, (unsigned int)lowest_metric);

  gc_free (&gc);
  return ret;
}

void
get_default_gateway (struct route_gateway_info *rgi)
{
  struct gc_arena gc = gc_new ();

  const IP_ADAPTER_INFO *adapters = get_adapter_info_list (&gc);
  const MIB_IPFORWARDTABLE *routes = get_windows_routing_table (&gc);
  const MIB_IPFORWARDROW *row = get_default_gateway_row (routes);
  DWORD a_index;
  const IP_ADAPTER_INFO *ai;

  CLEAR(*rgi);

  if (row)
    {
      rgi->gateway.addr = ntohl (row->dwForwardNextHop);
      if (rgi->gateway.addr)
	{
	  rgi->flags |= RGI_ADDR_DEFINED;
	  a_index = adapter_index_of_ip (adapters, rgi->gateway.addr, NULL, &rgi->gateway.netmask);
	  if (a_index != TUN_ADAPTER_INDEX_INVALID)
	    {
	      rgi->adapter_index = a_index;
	      rgi->flags |= (RGI_IFACE_DEFINED|RGI_NETMASK_DEFINED);
	      ai = get_adapter (adapters, a_index);
	      if (ai)
		{
		  memcpy (rgi->hwaddr, ai->Address, 6);
		  rgi->flags |= RGI_HWADDR_DEFINED;
		}
	    }
	}
    }

  gc_free (&gc);
}

static DWORD
windows_route_find_if_index (const struct route_ipv4 *r, const struct tuntap *tt)
{
  struct gc_arena gc = gc_new ();
  DWORD ret = TUN_ADAPTER_INDEX_INVALID;
  int count = 0;
  const IP_ADAPTER_INFO *adapters = get_adapter_info_list (&gc);
  const IP_ADAPTER_INFO *tun_adapter = get_tun_adapter (tt, adapters);
  bool on_tun = false;

  /* first test on tun interface */
  if (is_ip_in_adapter_subnet (tun_adapter, r->gateway, NULL))
    {
      ret = tun_adapter->Index;
      count = 1;
      on_tun = true;
    }
  else /* test on other interfaces */
    {
      count = test_route (adapters, r->gateway, &ret);
    }

  if (count == 0)
    {
      msg (M_WARN, "Warning: route gateway is not reachable on any active network adapters: %s",
	   print_in_addr_t (r->gateway, 0, &gc));
      ret = TUN_ADAPTER_INDEX_INVALID;
    }
  else if (count > 1)
    {
      msg (M_WARN, "Warning: route gateway is ambiguous: %s (%d matches)",
	   print_in_addr_t (r->gateway, 0, &gc),
	   count);
      ret = TUN_ADAPTER_INDEX_INVALID;
    }

  dmsg (D_ROUTE_DEBUG, "DEBUG: route find if: on_tun=%d count=%d index=%d",
       on_tun,
       count,
       (int)ret);

  gc_free (&gc);
  return ret;
}

/* IPv6 implementation using GetBestRoute2()
 *   (TBD: dynamic linking so the binary can still run on XP?)
 * https://msdn.microsoft.com/en-us/library/windows/desktop/aa365922(v=vs.85).aspx
 * https://msdn.microsoft.com/en-us/library/windows/desktop/aa814411(v=vs.85).aspx
 */
void
get_default_gateway_ipv6(struct route_ipv6_gateway_info *rgi6,
			 const struct in6_addr *dest)
{
    struct gc_arena gc = gc_new ();
    MIB_IPFORWARD_ROW2 BestRoute;
    SOCKADDR_INET DestinationAddress, BestSourceAddress;
    DWORD BestIfIndex;
    DWORD status;
    NET_LUID InterfaceLuid;

    CLEAR(*rgi6);
    CLEAR(InterfaceLuid);		// cleared = not used for lookup
    CLEAR(DestinationAddress);

    DestinationAddress.si_family = AF_INET6;
    if ( dest )
    {
        DestinationAddress.Ipv6.sin6_addr = *dest;
    }

    status = GetBestInterfaceEx( &DestinationAddress, &BestIfIndex );

    if (status != NO_ERROR)
    {
	msg (D_ROUTE, "NOTE: GetBestInterfaceEx returned error: %s (code=%u)",
	       strerror_win32 (status, &gc),
	       (unsigned int)status);
	goto done;
    }

    msg( D_ROUTE, "GetBestInterfaceEx() returned if=%d", (int) BestIfIndex );

    status = GetBestRoute2( &InterfaceLuid, BestIfIndex, NULL,
                            &DestinationAddress, 0,
                            &BestRoute, &BestSourceAddress );

    if (status != NO_ERROR)
    {
	msg (D_ROUTE, "NOTE: GetIpForwardEntry2 returned error: %s (code=%u)",
	       strerror_win32 (status, &gc),
	       (unsigned int)status);
	goto done;
    }

    msg( D_ROUTE, "GDG6: II=%d DP=%s/%d NH=%s",
	BestRoute.InterfaceIndex,
	print_in6_addr( BestRoute.DestinationPrefix.Prefix.Ipv6.sin6_addr, 0, &gc),
	BestRoute.DestinationPrefix.PrefixLength,
	print_in6_addr( BestRoute.NextHop.Ipv6.sin6_addr, 0, &gc) );
    msg( D_ROUTE, "GDG6: Metric=%d, Loopback=%d, AA=%d, I=%d",
	(int) BestRoute.Metric,
	(int) BestRoute.Loopback,
	(int) BestRoute.AutoconfigureAddress,
	(int) BestRoute.Immortal );

    rgi6->gateway.addr_ipv6 = BestRoute.NextHop.Ipv6.sin6_addr;
    rgi6->adapter_index     = BestRoute.InterfaceIndex;
    rgi6->flags |= RGI_ADDR_DEFINED | RGI_IFACE_DEFINED;

    /* on-link is signalled by receiving an empty (::) NextHop */
    if ( IN6_IS_ADDR_UNSPECIFIED(&BestRoute.NextHop.Ipv6.sin6_addr) )
      {
	rgi6->flags |= RGI_ON_LINK;
      }

  done:
    gc_free (&gc);
}

bool
add_route_ipapi (const struct route_ipv4 *r, const struct tuntap *tt, DWORD adapter_index)
{
  struct gc_arena gc = gc_new ();
  bool ret = false;
  DWORD status;
  const DWORD if_index = (adapter_index == TUN_ADAPTER_INDEX_INVALID) ? windows_route_find_if_index (r, tt) : adapter_index;

  if (if_index != TUN_ADAPTER_INDEX_INVALID)
    {
      MIB_IPFORWARDROW fr;
      CLEAR (fr);
      fr.dwForwardDest = htonl (r->network);
      fr.dwForwardMask = htonl (r->netmask);
      fr.dwForwardPolicy = 0;
      fr.dwForwardNextHop = htonl (r->gateway);
      fr.dwForwardIfIndex = if_index;
      fr.dwForwardType = 4;  /* the next hop is not the final dest */
      fr.dwForwardProto = 3; /* PROTO_IP_NETMGMT */
      fr.dwForwardAge = 0;
      fr.dwForwardNextHopAS = 0;
      fr.dwForwardMetric1 = (r->flags & RT_METRIC_DEFINED) ? r->metric : 1;
      fr.dwForwardMetric2 = METRIC_NOT_USED;
      fr.dwForwardMetric3 = METRIC_NOT_USED;
      fr.dwForwardMetric4 = METRIC_NOT_USED;
      fr.dwForwardMetric5 = METRIC_NOT_USED;

      if ((r->network & r->netmask) != r->network)
	msg (M_WARN, "Warning: address %s is not a network address in relation to netmask %s",
	     print_in_addr_t (r->network, 0, &gc),
	     print_in_addr_t (r->netmask, 0, &gc));

      status = CreateIpForwardEntry (&fr);

      if (status == NO_ERROR)
	ret = true;
      else
	{
	  /* failed, try increasing the metric to work around Vista issue */
	  const unsigned int forward_metric_limit = 2048; /* iteratively retry higher metrics up to this limit */

	  for ( ; fr.dwForwardMetric1 <= forward_metric_limit; ++fr.dwForwardMetric1)
	    {
	      /* try a different forward type=3 ("the next hop is the final dest") in addition to 4.
		 --redirect-gateway over RRAS seems to need this. */
	      for (fr.dwForwardType = 4; fr.dwForwardType >= 3; --fr.dwForwardType)
		{
		  status = CreateIpForwardEntry (&fr);
		  if (status == NO_ERROR)
		    {
		      msg (D_ROUTE, "ROUTE: CreateIpForwardEntry succeeded with dwForwardMetric1=%u and dwForwardType=%u",
			   (unsigned int)fr.dwForwardMetric1,
			   (unsigned int)fr.dwForwardType);
		      ret = true;
		      goto doublebreak;
		    }
		  else if (status != ERROR_BAD_ARGUMENTS)
		    goto doublebreak;
		}
	    }

	doublebreak:
	  if (status != NO_ERROR)
	    msg (M_WARN, "ROUTE: route addition failed using CreateIpForwardEntry: %s [status=%u if_index=%u]",
		 strerror_win32 (status, &gc),
		 (unsigned int)status,
		 (unsigned int)if_index);
	}
    }

  gc_free (&gc);
  return ret;
}

bool
del_route_ipapi (const struct route_ipv4 *r, const struct tuntap *tt)
{
  struct gc_arena gc = gc_new ();
  bool ret = false;
  DWORD status;
  const DWORD if_index = windows_route_find_if_index (r, tt);

  if (if_index != TUN_ADAPTER_INDEX_INVALID)
    {
      MIB_IPFORWARDROW fr;
      CLEAR (fr);

      fr.dwForwardDest = htonl (r->network);
      fr.dwForwardMask = htonl (r->netmask);
      fr.dwForwardPolicy = 0;
      fr.dwForwardNextHop = htonl (r->gateway);
      fr.dwForwardIfIndex = if_index;

      status = DeleteIpForwardEntry (&fr);

      if (status == NO_ERROR)
	ret = true;
      else
	msg (M_WARN, "ROUTE: route deletion failed using DeleteIpForwardEntry: %s",
	     strerror_win32 (status, &gc));
    }

  gc_free (&gc);
  return ret;
}

static bool
do_route_service (const bool add, const route_message_t *rt, const size_t size, HANDLE pipe)
{
  DWORD len;
  bool ret = false;
  ack_message_t ack;
  struct gc_arena gc = gc_new ();

  if (!WriteFile (pipe, rt, size, &len, NULL) ||
      !ReadFile (pipe, &ack, sizeof (ack), &len, NULL))
    {
      msg (M_WARN, "ROUTE: could not talk to service: %s [%lu]",
           strerror_win32 (GetLastError (), &gc), GetLastError ());
      goto out;
    }

  if (ack.error_number != NO_ERROR)
    {
      msg (M_WARN, "ROUTE: route %s failed using service: %s [status=%u if_index=%lu]",
           (add ? "addition" : "deletion"), strerror_win32 (ack.error_number, &gc),
           ack.error_number, rt->iface.index);
      goto out;
    }

  ret = true;

out:
  gc_free (&gc);
  return ret;
}

static bool
do_route_ipv4_service (const bool add, const struct route_ipv4 *r, const struct tuntap *tt)
{
  DWORD if_index = windows_route_find_if_index (r, tt);
  if (if_index == ~0)
    return false;

  route_message_t msg = {
    .header = {
      (add ? msg_add_route : msg_del_route),
      sizeof (route_message_t),
      0 },
    .family = AF_INET,
    .prefix.ipv4.s_addr = htonl(r->network),
    .gateway.ipv4.s_addr = htonl(r->gateway),
    .iface = { .index = if_index, .name = "" },
    .metric = (r->flags & RT_METRIC_DEFINED ? r->metric : -1)
  };

  netmask_to_netbits (r->network, r->netmask, &msg.prefix_len);
  if (msg.prefix_len == -1)
    msg.prefix_len = 32;

  return do_route_service (add, &msg, sizeof (msg), tt->options.msg_channel);
}

static bool
do_route_ipv6_service (const bool add, const struct route_ipv6 *r, const struct tuntap *tt)
{
  bool status;
  route_message_t msg = {
    .header = {
      (add ? msg_add_route : msg_del_route),
      sizeof (route_message_t),
      0 },
    .family = AF_INET6,
    .prefix.ipv6 = r->network,
    .prefix_len = r->netbits,
    .gateway.ipv6 = r->gateway,
    .iface = { .index = tt->adapter_index, .name = "" },
    .metric = ( (r->flags & RT_METRIC_DEFINED) ? r->metric : -1)
  };

  if ( r->adapter_index )		/* vpn server special route */
    msg.iface.index = r->adapter_index;

  /* In TUN mode we use a special link-local address as the next hop.
   * The tapdrvr knows about it and will answer neighbor discovery packets.
   */
  if (tt->type == DEV_TYPE_TUN)
    inet_pton (AF_INET6, "fe80::8", &msg.gateway.ipv6);

  if (msg.iface.index == TUN_ADAPTER_INDEX_INVALID)
    {
      strncpy (msg.iface.name, tt->actual_name, sizeof (msg.iface.name));
      msg.iface.name[sizeof (msg.iface.name) - 1] = '\0';
    }

  status = do_route_service (add, &msg, sizeof (msg), tt->options.msg_channel);
  msg (D_ROUTE, "IPv6 route %s via service %s",
			add ? "addition" : "deletion",
			status ? "succeeded" : "failed");
  return status;
}

static bool
add_route_service (const struct route_ipv4 *r, const struct tuntap *tt)
{
  return do_route_ipv4_service (true, r, tt);
}

static bool
del_route_service (const struct route_ipv4 *r, const struct tuntap *tt)
{
  return do_route_ipv4_service (false, r, tt);
}

static bool
add_route_ipv6_service (const struct route_ipv6 *r, const struct tuntap *tt)
{
  return do_route_ipv6_service (true, r, tt);
}

static bool
del_route_ipv6_service (const struct route_ipv6 *r, const struct tuntap *tt)
{
  return do_route_ipv6_service (false, r, tt);
}

static const char *
format_route_entry (const MIB_IPFORWARDROW *r, struct gc_arena *gc)
{
  struct buffer out = alloc_buf_gc (256, gc);
  buf_printf (&out, "%s %s %s p=%d i=%d t=%d pr=%d a=%d h=%d m=%d/%d/%d/%d/%d", 
	      print_in_addr_t (r->dwForwardDest, IA_NET_ORDER, gc),
	      print_in_addr_t (r->dwForwardMask, IA_NET_ORDER, gc),
	      print_in_addr_t (r->dwForwardNextHop, IA_NET_ORDER, gc),
	      (int)r->dwForwardPolicy,
	      (int)r->dwForwardIfIndex,
	      (int)r->dwForwardType,
	      (int)r->dwForwardProto,
	      (int)r->dwForwardAge,
	      (int)r->dwForwardNextHopAS,
	      (int)r->dwForwardMetric1,
	      (int)r->dwForwardMetric2,
	      (int)r->dwForwardMetric3,
	      (int)r->dwForwardMetric4,
	      (int)r->dwForwardMetric5);
  return BSTR (&out);
}

/*
 * Show current routing table
 */
void
show_routes (int msglev)
{
  struct gc_arena gc = gc_new ();
  int i;

  const MIB_IPFORWARDTABLE *rt = get_windows_routing_table (&gc);

  msg (msglev, "SYSTEM ROUTING TABLE");
  if (rt)
    {
      for (i = 0; i < rt->dwNumEntries; ++i)
	{
	  msg (msglev, "%s", format_route_entry (&rt->table[i], &gc));
	}
    }
  gc_free (&gc);
}

#elif defined(TARGET_LINUX) || defined(TARGET_ANDROID)

void
get_default_gateway (struct route_gateway_info *rgi)
{
  struct gc_arena gc = gc_new ();
  int sd = -1;
  char best_name[16];
  best_name[0] = 0;

  CLEAR(*rgi);

#ifndef TARGET_ANDROID
  /* get default gateway IP addr */
  {
    FILE *fp = fopen ("/proc/net/route", "r");
    if (fp)
      {
	char line[256];
	int count = 0;
	unsigned int lowest_metric = UINT_MAX;
	in_addr_t best_gw = 0;
	bool found = false;
	while (fgets (line, sizeof (line), fp) != NULL)
	  {
	    if (count)
	      {
		unsigned int net_x = 0;
		unsigned int mask_x = 0;
		unsigned int gw_x = 0;
		unsigned int metric = 0;
		unsigned int flags = 0;
		char name[16];
		name[0] = 0;
		const int np = sscanf (line, "%15s\t%x\t%x\t%x\t%*s\t%*s\t%d\t%x",
				       name,
				       &net_x,
				       &gw_x,
				       &flags,
				       &metric,
				       &mask_x);
		if (np == 6 && (flags & IFF_UP))
		  {
		    const in_addr_t net = ntohl (net_x);
		    const in_addr_t mask = ntohl (mask_x);
		    const in_addr_t gw = ntohl (gw_x);

		    if (!net && !mask && metric < lowest_metric)
		      {
			found = true;
			best_gw = gw;
			strcpy (best_name, name);
			lowest_metric = metric;
		      }
		  }
	      }
	    ++count;
	  }
	fclose (fp);

	if (found)
	  {
	    rgi->gateway.addr = best_gw;
	    rgi->flags |= RGI_ADDR_DEFINED;
	    if (!rgi->gateway.addr && best_name[0])
	      rgi->flags |= RGI_ON_LINK;
	  }
      }
  }
#else
  /* Android, set some pseudo GW, addr is in host byte order,
   * Determining the default GW on Android 5.0+ is non trivial
   * and serves almost no purpose since OpenVPN only uses the
   * default GW address to add routes for networks that should
   * NOT be routed over the VPN. Using a well known address
   * (127.'d'.'g'.'w') for the default GW make detecting
   * these routes easier from the controlling app.
   */
  rgi->gateway.addr = 127 << 24 | 'd' << 16 | 'g' << 8 | 'w';
  rgi->flags |= RGI_ADDR_DEFINED;
  strcpy(best_name, "android-gw");
#endif

  /* scan adapter list */
  if (rgi->flags & RGI_ADDR_DEFINED)
    {
      struct ifreq *ifr, *ifend;
      in_addr_t addr, netmask;
      struct ifreq ifreq;
      struct ifconf ifc;
      struct ifreq ifs[20]; /* Maximum number of interfaces to scan */

      if ((sd = socket (AF_INET, SOCK_DGRAM, 0)) < 0)
	{
	  msg (M_WARN, "GDG: socket() failed");
	  goto done;
	}
      ifc.ifc_len = sizeof (ifs);
      ifc.ifc_req = ifs;
      if (ioctl (sd, SIOCGIFCONF, &ifc) < 0)
	{
	  msg (M_WARN, "GDG: ioctl(SIOCGIFCONF) failed");
	  goto done;
	}

      /* scan through interface list */
      ifend = ifs + (ifc.ifc_len / sizeof (struct ifreq));
      for (ifr = ifc.ifc_req; ifr < ifend; ifr++)
	{
	  if (ifr->ifr_addr.sa_family == AF_INET)
	    {
	      /* get interface addr */
	      addr = ntohl(((struct sockaddr_in *) &ifr->ifr_addr)->sin_addr.s_addr);

	      /* get interface name */
	      strncpynt (ifreq.ifr_name, ifr->ifr_name, sizeof (ifreq.ifr_name));

	      /* check that the interface is up */
	      if (ioctl (sd, SIOCGIFFLAGS, &ifreq) < 0)
		continue;
	      if (!(ifreq.ifr_flags & IFF_UP))
		continue;

	      if (rgi->flags & RGI_ON_LINK)
		{
		  /* check that interface name of current interface
		     matches interface name of best default route */
		  if (strcmp(ifreq.ifr_name, best_name))
		    continue;
#if 0
		  /* if point-to-point link, use remote addr as route gateway */
		  if ((ifreq.ifr_flags & IFF_POINTOPOINT) && ioctl (sd, SIOCGIFDSTADDR, &ifreq) >= 0)
		    {
		      rgi->gateway.addr = ntohl(((struct sockaddr_in *) &ifreq.ifr_addr)->sin_addr.s_addr);
		      if (rgi->gateway.addr)
			rgi->flags &= ~RGI_ON_LINK;
		    }
#endif
		}
	      else
		{
		  /* get interface netmask */
		  if (ioctl (sd, SIOCGIFNETMASK, &ifreq) < 0)
		    continue;
		  netmask = ntohl(((struct sockaddr_in *) &ifreq.ifr_addr)->sin_addr.s_addr);

		  /* check that interface matches default route */
		  if (((rgi->gateway.addr ^ addr) & netmask) != 0)
		    continue;

		  /* save netmask */
		  rgi->gateway.netmask = netmask;
		  rgi->flags |= RGI_NETMASK_DEFINED;
		}

	      /* save iface name */
	      strncpynt (rgi->iface, ifreq.ifr_name, sizeof(rgi->iface));
	      rgi->flags |= RGI_IFACE_DEFINED;

	      /* now get the hardware address. */
	      memset (&ifreq.ifr_hwaddr, 0, sizeof (struct sockaddr));
	      if (ioctl (sd, SIOCGIFHWADDR, &ifreq) < 0)
		{
		  msg (M_WARN, "GDG: SIOCGIFHWADDR(%s) failed", ifreq.ifr_name);
		  goto done;
		}
	      memcpy (rgi->hwaddr, &ifreq.ifr_hwaddr.sa_data, 6);
	      rgi->flags |= RGI_HWADDR_DEFINED;

	      break;
	    }
	}
    }

 done:
  if (sd >= 0)
    close (sd);
  gc_free (&gc);
}

/* IPv6 implementation using netlink
 * http://www.linuxjournal.com/article/7356
 * netlink(3), netlink(7), rtnetlink(7)
 * http://www.virtualbox.org/svn/vbox/trunk/src/VBox/NetworkServices/NAT/rtmon_linux.c
 */
struct rtreq {
	struct nlmsghdr nh;
	struct rtmsg rtm;
	char attrbuf[512];
};

void
get_default_gateway_ipv6(struct route_ipv6_gateway_info *rgi6,
			 const struct in6_addr *dest)
{
    int nls = -1;
    struct rtreq rtreq;
    struct rtattr *rta;

    char rtbuf[2000];
    ssize_t ssize;

    CLEAR(*rgi6);

    nls = socket( PF_NETLINK, SOCK_RAW, NETLINK_ROUTE );
    if ( nls < 0 )
	{ msg(M_WARN|M_ERRNO, "GDG6: socket() failed" ); goto done; }

    /* bind() is not needed, no unsolicited msgs coming in */

    /* request best matching route, see netlink(7) for explanations
     */
    CLEAR(rtreq);
    rtreq.nh.nlmsg_type = RTM_GETROUTE;
    rtreq.nh.nlmsg_flags = NLM_F_REQUEST;	/* best match only */
    rtreq.rtm.rtm_family = AF_INET6;
    rtreq.rtm.rtm_src_len = 0;			/* not source dependent */
    rtreq.rtm.rtm_dst_len = 128;		/* exact dst */
    rtreq.rtm.rtm_table = RT_TABLE_MAIN;
    rtreq.rtm.rtm_protocol = RTPROT_UNSPEC;
    rtreq.nh.nlmsg_len = NLMSG_SPACE(sizeof(rtreq.rtm));

    /* set RTA_DST for target IPv6 address we want */
    rta = (struct rtattr *)(((char *) &rtreq)+NLMSG_ALIGN(rtreq.nh.nlmsg_len));
    rta->rta_type = RTA_DST;
    rta->rta_len = RTA_LENGTH(16);
    rtreq.nh.nlmsg_len = NLMSG_ALIGN(rtreq.nh.nlmsg_len) +
                                             RTA_LENGTH(16);

    if ( dest == NULL )			/* ::, unspecified */
	memset( RTA_DATA(rta), 0, 16 );	/* :: = all-zero */
    else
	memcpy( RTA_DATA(rta), (void *)dest, 16 );

    /* send and receive reply */
    if ( send( nls, &rtreq, rtreq.nh.nlmsg_len, 0 ) < 0 )
	{ msg(M_WARN|M_ERRNO, "GDG6: send() failed" ); goto done; }

    ssize = recv(nls, rtbuf, sizeof(rtbuf), MSG_TRUNC);

    if (ssize < 0)
	{ msg(M_WARN|M_ERRNO, "GDG6: recv() failed" ); goto done; }

    if (ssize > sizeof(rtbuf))
    {
	msg(M_WARN, "get_default_gateway_ipv6: returned message too big for buffer (%d>%d)", (int)ssize, (int)sizeof(rtbuf) );
	goto done;
    }

    struct nlmsghdr *nh;

    for (nh = (struct nlmsghdr *)rtbuf;
         NLMSG_OK(nh, ssize);
         nh = NLMSG_NEXT(nh, ssize))
    {
	struct rtmsg *rtm;
	int attrlen;

	if (nh->nlmsg_type == NLMSG_DONE) { break; }

	if (nh->nlmsg_type == NLMSG_ERROR) {
	    struct nlmsgerr *ne = (struct nlmsgerr *)NLMSG_DATA(nh);
	    msg(M_WARN, "GDG6: NLSMG_ERROR: error %d\n", ne->error);
	    break;
	}

	if (nh->nlmsg_type != RTM_NEWROUTE) {
	    /* shouldn't happen */
	    msg(M_WARN, "GDG6: unexpected msg_type %d", nh->nlmsg_type );
	    continue;
	}

	rtm = (struct rtmsg *)NLMSG_DATA(nh);
	attrlen = RTM_PAYLOAD(nh);

	/* we're only looking for routes in the main table, as "we have
	 * no IPv6" will lead to a lookup result in "Local" (::/0 reject)
	 */
	if (rtm->rtm_family != AF_INET6 ||
	    rtm->rtm_table != RT_TABLE_MAIN)
		{ continue; }		/* we're not interested */

	for (rta = RTM_RTA(rtm);
	     RTA_OK(rta, attrlen);
	     rta = RTA_NEXT(rta, attrlen))
	{
	    if (rta->rta_type == RTA_GATEWAY) {
		if ( RTA_PAYLOAD(rta) != sizeof(struct in6_addr) )
			{ msg(M_WARN, "GDG6: RTA_GW size mismatch"); continue; }
		rgi6->gateway.addr_ipv6 = *(struct in6_addr*) RTA_DATA(rta);
		rgi6->flags |= RGI_ADDR_DEFINED;
	    }
	    else if (rta->rta_type == RTA_OIF) {
		char ifname[IF_NAMESIZE+1];
		int oif;
		if ( RTA_PAYLOAD(rta) != sizeof(oif) )
			{ msg(M_WARN, "GDG6: oif size mismatch"); continue; }

		memcpy(&oif, RTA_DATA(rta), sizeof(oif));
		if_indextoname(oif,ifname);
		strncpy( rgi6->iface, ifname, sizeof(rgi6->iface)-1 );
		rgi6->flags |= RGI_IFACE_DEFINED;
	    }
	}
    }

    /* if we have an interface but no gateway, the destination is on-link */
    if ( ( rgi6->flags & (RGI_IFACE_DEFINED|RGI_ADDR_DEFINED) ) ==
              RGI_IFACE_DEFINED )
    {
	rgi6->flags |= (RGI_ADDR_DEFINED | RGI_ON_LINK);
	if ( dest )
	    rgi6->gateway.addr_ipv6 = *dest;
    }

  done:
    if (nls >= 0)
	close (nls);
}

#elif defined(TARGET_DARWIN) || defined(TARGET_SOLARIS) || \
	defined(TARGET_FREEBSD) || defined(TARGET_DRAGONFLY) || \
	defined(TARGET_OPENBSD) || defined(TARGET_NETBSD)

#include <sys/types.h>
#include <sys/socket.h>
#include <netinet/in.h>
#include <net/route.h>
#include <net/if_dl.h>

struct rtmsg {
  struct rt_msghdr m_rtm;
  char       m_space[512];
};

/* the route socket code is identical for all 4 supported BSDs and for
 * MacOS X (Darwin), with one crucial difference: when going from
 * 32 bit to 64 bit, the BSDs increased the structure size but kept
 * source code compatibility by keeping the use of "long", while
 * MacOS X decided to keep binary compatibility by *changing* the API
 * to use "uint32_t", thus 32 bit on all OS X variants
 *
 * We used to have a large amount of duplicate code here which really
 * differed only in this (long) vs. (uint32_t) - IMHO, worse than
 * having a combined block for all BSDs with this single #ifdef inside
 */

#if defined(TARGET_DARWIN)
# define ROUNDUP(a) \
        ((a) > 0 ? (1 + (((a) - 1) | (sizeof(uint32_t) - 1))) : sizeof(uint32_t))
#else
# define ROUNDUP(a) \
        ((a) > 0 ? (1 + (((a) - 1) | (sizeof(long) - 1))) : sizeof(long))
#endif

#if defined(TARGET_SOLARIS)
#define NEXTADDR(w, u) \
        if (rtm_addrs & (w)) {\
            l = ROUNDUP(sizeof(u)); memmove(cp, &(u), l); cp += l;\
        }

#define ADVANCE(x, n) (x += ROUNDUP(sizeof(struct sockaddr_in)))
#else
#define NEXTADDR(w, u) \
        if (rtm_addrs & (w)) {\
            l = ROUNDUP( ((struct sockaddr *)&(u))->sa_len); memmove(cp, &(u), l); cp += l;\
        }

#define ADVANCE(x, n) (x += ROUNDUP((n)->sa_len))
#endif

#define max(a,b) ((a) > (b) ? (a) : (b))

void
get_default_gateway (struct route_gateway_info *rgi)
{
  struct gc_arena gc = gc_new ();
  struct rtmsg m_rtmsg;
  int sockfd = -1;
  int seq, l, pid, rtm_addrs;
  unsigned int i;
  struct sockaddr so_dst, so_mask;
  char *cp = m_rtmsg.m_space; 
  struct sockaddr *gate = NULL, *ifp = NULL, *sa;
  struct  rt_msghdr *rtm_aux;

# define rtm m_rtmsg.m_rtm

  CLEAR(*rgi);

  /* setup data to send to routing socket */
  pid = getpid();
  seq = 0;
  rtm_addrs = RTA_DST | RTA_NETMASK | RTA_IFP;

  bzero(&m_rtmsg, sizeof(m_rtmsg));
  bzero(&so_dst, sizeof(so_dst));
  bzero(&so_mask, sizeof(so_mask));
  bzero(&rtm, sizeof(struct rt_msghdr));

  rtm.rtm_type = RTM_GET;
  rtm.rtm_flags = RTF_UP | RTF_GATEWAY;
  rtm.rtm_version = RTM_VERSION;
  rtm.rtm_seq = ++seq;
  rtm.rtm_addrs = rtm_addrs; 

  so_dst.sa_family = AF_INET;
  so_mask.sa_family = AF_INET;

#ifndef TARGET_SOLARIS
  so_dst.sa_len = sizeof(struct sockaddr_in);
  so_mask.sa_len = sizeof(struct sockaddr_in);
#endif

  NEXTADDR(RTA_DST, so_dst);
  NEXTADDR(RTA_NETMASK, so_mask);

  rtm.rtm_msglen = l = cp - (char *)&m_rtmsg;

  /* transact with routing socket */
  sockfd = socket(PF_ROUTE, SOCK_RAW, 0);
  if (sockfd < 0)
    {
      msg (M_WARN, "GDG: socket #1 failed");
      goto done;
    }
  if (write(sockfd, (char *)&m_rtmsg, l) < 0)
    {
      msg (M_WARN, "GDG: problem writing to routing socket");
      goto done;
    }
  do {
    l = read(sockfd, (char *)&m_rtmsg, sizeof(m_rtmsg));
  } while (l > 0 && (rtm.rtm_seq != seq || rtm.rtm_pid != pid));
  close(sockfd);
  sockfd = -1;

  /* extract return data from routing socket */
  rtm_aux = &rtm;
  cp = ((char *)(rtm_aux + 1));
  if (rtm_aux->rtm_addrs)
    {
      for (i = 1; i; i <<= 1)
	{
	  if (i & rtm_aux->rtm_addrs)
	    {
	      sa = (struct sockaddr *)cp;
	      if (i == RTA_GATEWAY )
		gate = sa;
	      else if (i == RTA_IFP)
		ifp = sa;
	      ADVANCE(cp, sa);
	    }
	}
    }
  else
    goto done;

  /* get gateway addr and interface name */
  if (gate != NULL )
    {
      /* get default gateway addr */
      rgi->gateway.addr = ntohl(((struct sockaddr_in *)gate)->sin_addr.s_addr);
      if (rgi->gateway.addr)
	  rgi->flags |= RGI_ADDR_DEFINED;

      if (ifp)
	{
	  /* get interface name */
	  const struct sockaddr_dl *adl = (struct sockaddr_dl *) ifp;
	  if (adl->sdl_nlen && adl->sdl_nlen < sizeof(rgi->iface))
	    {
	      memcpy (rgi->iface, adl->sdl_data, adl->sdl_nlen);
	      rgi->iface[adl->sdl_nlen] = '\0';
	      rgi->flags |= RGI_IFACE_DEFINED;
	    }
	}
    }

  /* get netmask of interface that owns default gateway */
  if (rgi->flags & RGI_IFACE_DEFINED) {
    struct ifreq ifr;

    sockfd = socket(AF_INET, SOCK_DGRAM, 0);
    if (sockfd < 0)
      {
	msg (M_WARN, "GDG: socket #2 failed");
	goto done;
      }

    CLEAR(ifr);
    ifr.ifr_addr.sa_family = AF_INET;
    strncpynt(ifr.ifr_name, rgi->iface, IFNAMSIZ);

    if (ioctl(sockfd, SIOCGIFNETMASK, (char *)&ifr) < 0)
      {
	msg (M_WARN, "GDG: ioctl #1 failed");
	goto done;
      }
    close(sockfd);
    sockfd = -1;

    rgi->gateway.netmask = ntohl(((struct sockaddr_in *)&ifr.ifr_addr)->sin_addr.s_addr);
    rgi->flags |= RGI_NETMASK_DEFINED;
  }

  /* try to read MAC addr associated with interface that owns default gateway */
  if (rgi->flags & RGI_IFACE_DEFINED)
    {
      struct ifconf ifc;
      struct ifreq *ifr;
      const int bufsize = 4096;
      char *buffer;

      buffer = (char *) gc_malloc (bufsize, true, &gc);
      sockfd = socket(AF_INET, SOCK_DGRAM, 0);
      if (sockfd < 0)
	{
	  msg (M_WARN, "GDG: socket #3 failed");
	  goto done;
	}

      ifc.ifc_len = bufsize;
      ifc.ifc_buf = buffer;

      if (ioctl(sockfd, SIOCGIFCONF, (char *)&ifc) < 0)
	{
	  msg (M_WARN, "GDG: ioctl #2 failed");
	  goto done;
	}
      close(sockfd);
      sockfd = -1;

      for (cp = buffer; cp <= buffer + ifc.ifc_len - sizeof(struct ifreq); )
	{
	  ifr = (struct ifreq *)cp;
#if defined(TARGET_SOLARIS)
	  const size_t len = sizeof(ifr->ifr_name) + sizeof(ifr->ifr_addr);
#else
	  const size_t len = sizeof(ifr->ifr_name) + max(sizeof(ifr->ifr_addr), ifr->ifr_addr.sa_len);
#endif

	  if (!ifr->ifr_addr.sa_family)
	    break;
	  if (!strncmp(ifr->ifr_name, rgi->iface, IFNAMSIZ))
	    {
	      if (ifr->ifr_addr.sa_family == AF_LINK)
		{
		  struct sockaddr_dl *sdl = (struct sockaddr_dl *)&ifr->ifr_addr;
		  memcpy(rgi->hwaddr, LLADDR(sdl), 6);
		  rgi->flags |= RGI_HWADDR_DEFINED;
		}
	    }
	  cp += len;
	}
    }

 done:
  if (sockfd >= 0)
    close(sockfd);
  gc_free (&gc);
}

/* BSD implementation using routing socket (as does IPv4)
 * (the code duplication is somewhat unavoidable if we want this to
 * work on OpenSolaris as well.  *sigh*)
 */

/* Solaris has no length field - this is ugly, but less #ifdef in total
 */
#if defined(TARGET_SOLARIS)
# undef ADVANCE
# define ADVANCE(x, n) (x += ROUNDUP(sizeof(struct sockaddr_in6)))
#endif

void
get_default_gateway_ipv6(struct route_ipv6_gateway_info *rgi6,
			 const struct in6_addr *dest)
{

    struct rtmsg m_rtmsg;
    int sockfd = -1;
    int seq, l, pid, rtm_addrs;
    unsigned int i;
    struct sockaddr_in6 so_dst, so_mask;
    char *cp = m_rtmsg.m_space;
    struct sockaddr *gate = NULL, *ifp = NULL, *sa;
    struct rt_msghdr *rtm_aux;

    CLEAR(*rgi6);

    /* setup data to send to routing socket */
    pid = getpid();
    seq = 0;
    rtm_addrs = RTA_DST | RTA_NETMASK | RTA_IFP;

    bzero(&m_rtmsg, sizeof(m_rtmsg));
    bzero(&so_dst, sizeof(so_dst));
    bzero(&so_mask, sizeof(so_mask));
    bzero(&rtm, sizeof(struct rt_msghdr));

    rtm.rtm_type = RTM_GET;
    rtm.rtm_flags = RTF_UP;
    rtm.rtm_version = RTM_VERSION;
    rtm.rtm_seq = ++seq;

    so_dst.sin6_family = AF_INET6;
    so_mask.sin6_family = AF_INET6;

    if ( dest != NULL &&		/* specific host? */
	 !IN6_IS_ADDR_UNSPECIFIED(dest) )
    {
	so_dst.sin6_addr = *dest;
	/* :: needs /0 "netmask", host route wants "no netmask */
	rtm_addrs &= ~RTA_NETMASK;
    }

    rtm.rtm_addrs = rtm_addrs;

#ifndef TARGET_SOLARIS
    so_dst.sin6_len = sizeof(struct sockaddr_in6);
    so_mask.sin6_len = sizeof(struct sockaddr_in6);
#endif

    NEXTADDR(RTA_DST, so_dst);
    NEXTADDR(RTA_NETMASK, so_mask);

    rtm.rtm_msglen = l = cp - (char *)&m_rtmsg;

    /* transact with routing socket */
    sockfd = socket(PF_ROUTE, SOCK_RAW, 0);
    if (sockfd < 0)
    {
	msg (M_WARN, "GDG6: socket #1 failed");
	goto done;
    }
    if (write(sockfd, (char *)&m_rtmsg, l) < 0)
    {
	msg (M_WARN, "GDG6: problem writing to routing socket");
	goto done;
    }

    do
    {
	l = read(sockfd, (char *)&m_rtmsg, sizeof(m_rtmsg));
    }
    while (l > 0 && (rtm.rtm_seq != seq || rtm.rtm_pid != pid));

    close(sockfd);
    sockfd = -1;

    /* extract return data from routing socket */
    rtm_aux = &rtm;
    cp = ((char *)(rtm_aux + 1));
    if (rtm_aux->rtm_addrs)
    {
	for (i = 1; i; i <<= 1)
	{
	    if (i & rtm_aux->rtm_addrs)
	    {
		sa = (struct sockaddr *)cp;
		if (i == RTA_GATEWAY )
		    gate = sa;
		else if (i == RTA_IFP)
		    ifp = sa;
		ADVANCE(cp, sa);
	    }
	}
    }
    else
      goto done;

    /* get gateway addr and interface name */
    if (gate != NULL )
    {
	struct sockaddr_in6 * s6 = (struct sockaddr_in6 *)gate;
	struct in6_addr gw = s6->sin6_addr;

#ifndef TARGET_SOLARIS
	/* You do not really want to know... from FreeBSD's route.c
	 * (KAME encodes the 16 bit scope_id in s6_addr[2] + [3],
	 * but for a correct link-local address these must be :0000: )
	 */
	if ( gate->sa_len == sizeof(struct sockaddr_in6) &&
	     IN6_IS_ADDR_LINKLOCAL(&gw) )
        {
	    gw.s6_addr[2] = gw.s6_addr[3] = 0;
	}

	if ( gate->sa_len != sizeof(struct sockaddr_in6) ||
	     IN6_IS_ADDR_UNSPECIFIED(&gw) )
	{
	    rgi6->flags |= RGI_ON_LINK;
	}
	else
#endif

	rgi6->gateway.addr_ipv6 = gw;
	rgi6->flags |= RGI_ADDR_DEFINED;

	if (ifp)
	{
	    /* get interface name */
	    const struct sockaddr_dl *adl = (struct sockaddr_dl *) ifp;
	    if (adl->sdl_nlen && adl->sdl_nlen < sizeof(rgi6->iface))
	    {
		memcpy (rgi6->iface, adl->sdl_data, adl->sdl_nlen);
		rgi6->flags |= RGI_IFACE_DEFINED;
	    }
	}
    }

  done:
    if (sockfd >= 0)
	close(sockfd);
}

#undef max

#else

/*
 * This is a platform-specific method that returns data about
 * the current default gateway.  Return data is placed into
 * a struct route_gateway_info object provided by caller.  The
 * implementation should CLEAR the structure before adding
 * data to it.
 *
 * Data returned includes:
 * 1. default gateway address (rgi->gateway.addr)
 * 2. netmask of interface that owns default gateway
 *    (rgi->gateway.netmask)
 * 3. hardware address (i.e. MAC address) of interface that owns
 *    default gateway (rgi->hwaddr)
 * 4. interface name (or adapter index on Windows) that owns default
 *    gateway (rgi->iface or rgi->adapter_index)
 * 5. an array of additional address/netmask pairs defined by
 *    interface that owns default gateway (rgi->addrs with length
 *    given in rgi->n_addrs)
 *
 * The flags RGI_x_DEFINED may be used to indicate which of the data
 * members were successfully returned (set in rgi->flags).  All of
 * the data members are optional, however certain OpenVPN functionality
 * may be disabled by missing items.
 */
void
get_default_gateway (struct route_gateway_info *rgi)
{
  CLEAR(*rgi);
}
void
get_default_gateway_ipv6(struct route_ipv6_gateway_info *rgi6,
			 const struct in6_addr *dest)
{
    msg(D_ROUTE, "no support for get_default_gateway_ipv6() on this system");
    CLEAR(*rgi6);
}

#endif

bool
netmask_to_netbits (const in_addr_t network, const in_addr_t netmask, int *netbits)
{
  int i;
  const int addrlen = sizeof (in_addr_t) * 8;

  if ((network & netmask) == network)
    {
      for (i = 0; i <= addrlen; ++i)
	{
	  in_addr_t mask = netbits_to_netmask (i);
	  if (mask == netmask)
	    {
	      if (i == addrlen)
		*netbits = -1;
	      else
		*netbits = i;
	      return true;
	    }
	}
    }
  return false;
}

/* similar to netmask_to_netbits(), but don't mess with base address
 * etc., just convert to netbits - non-mappable masks are returned as "-1"
 */
int netmask_to_netbits2 (in_addr_t netmask)
{
  int i;
  const int addrlen = sizeof (in_addr_t) * 8;

  for (i = 0; i <= addrlen; ++i)
    {
      in_addr_t mask = netbits_to_netmask (i);
      if (mask == netmask)
	{
	  return i;
	}
    }
  return -1;
}


/*
 * get_bypass_addresses() is used by the redirect-gateway bypass-x
 * functions to build a route bypass to selected DHCP/DNS servers,
 * so that outgoing packets to these servers don't end up in the tunnel.
 */

#if defined(WIN32)

static void
add_host_route_if_nonlocal (struct route_bypass *rb, const in_addr_t addr)
{
  if (test_local_addr(addr, NULL) == TLA_NONLOCAL && addr != 0 && addr != IPV4_NETMASK_HOST)
    add_bypass_address (rb, addr);
}

static void
add_host_route_array (struct route_bypass *rb, const IP_ADDR_STRING *iplist)
{
  while (iplist)
    {
      bool succeed = false;
      const in_addr_t ip = getaddr (GETADDR_HOST_ORDER, iplist->IpAddress.String, 0, &succeed, NULL);
      if (succeed)
	{
	  add_host_route_if_nonlocal (rb, ip);
	}
      iplist = iplist->Next;
    }
}

static void
get_bypass_addresses (struct route_bypass *rb, const unsigned int flags)
{
  struct gc_arena gc = gc_new ();
  /*bool ret_bool = false;*/

  /* get full routing table */
  const MIB_IPFORWARDTABLE *routes = get_windows_routing_table (&gc);

  /* get the route which represents the default gateway */
  const MIB_IPFORWARDROW *row = get_default_gateway_row (routes);

  if (row)
    {
      /* get the adapter which the default gateway is associated with */
      const IP_ADAPTER_INFO *dgi = get_adapter_info (row->dwForwardIfIndex, &gc);

      /* get extra adapter info, such as DNS addresses */
      const IP_PER_ADAPTER_INFO *pai = get_per_adapter_info (row->dwForwardIfIndex, &gc);

      /* Bypass DHCP server address */
      if ((flags & RG_BYPASS_DHCP) && dgi && dgi->DhcpEnabled)
	add_host_route_array (rb, &dgi->DhcpServer);

      /* Bypass DNS server addresses */
      if ((flags & RG_BYPASS_DNS) && pai)
	add_host_route_array (rb, &pai->DnsServerList);
    }

  gc_free (&gc);
}

#else

static void
get_bypass_addresses (struct route_bypass *rb, const unsigned int flags)  /* PLATFORM-SPECIFIC */
{
}

#endif

/*
 * Test if addr is reachable via a local interface (return ILA_LOCAL),
 * or if it needs to be routed via the default gateway (return
 * ILA_NONLOCAL).  If the target platform doesn't implement this
 * function, return ILA_NOT_IMPLEMENTED.
 *
 * Used by redirect-gateway autolocal feature
 */

#if defined(WIN32)

int
test_local_addr (const in_addr_t addr, const struct route_gateway_info *rgi)
{
  struct gc_arena gc = gc_new ();
  const in_addr_t nonlocal_netmask = 0x80000000L; /* routes with netmask <= to this are considered non-local */
  int ret = TLA_NONLOCAL;

  /* get full routing table */
  const MIB_IPFORWARDTABLE *rt = get_windows_routing_table (&gc);
  if (rt)
    {
      int i;
      for (i = 0; i < rt->dwNumEntries; ++i)
	{
	  const MIB_IPFORWARDROW *row = &rt->table[i];
	  const in_addr_t net = ntohl (row->dwForwardDest);
	  const in_addr_t mask = ntohl (row->dwForwardMask);
	  if (mask > nonlocal_netmask && (addr & mask) == net)
	    {
	      ret = TLA_LOCAL;
	      break;
	    }
	}
    }

  gc_free (&gc);
  return ret;
}

#else

int
test_local_addr (const in_addr_t addr, const struct route_gateway_info *rgi) /* PLATFORM-SPECIFIC */
{
  if (rgi)
    {
      if (local_route (addr, 0xFFFFFFFF, rgi->gateway.addr, rgi))
	return TLA_LOCAL;
      else
	return TLA_NONLOCAL;
    }
  return TLA_NOT_IMPLEMENTED;
}

#endif<|MERGE_RESOLUTION|>--- conflicted
+++ resolved
@@ -834,8 +834,8 @@
 	    const struct tuntap *tt,
 	    unsigned int flags,
 	    const struct route_gateway_info *rgi,
-        const struct env_set *es,
-        const char *table)
+            const struct env_set *es,
+            const char *table)
 {
   struct route_ipv4 r;
   CLEAR (r);
@@ -853,8 +853,8 @@
 	    const struct tuntap *tt,
 	    unsigned int flags,
 	    const struct route_gateway_info *rgi,
-        const struct env_set *es,
-        const char *table)
+            const struct env_set *es,
+            const char *table)
 {
   struct route_ipv4 r;
   CLEAR (r);
@@ -871,8 +871,8 @@
 		   const struct tuntap *tt,
 		   unsigned int flags,
 		   const struct route_gateway_info *rgi,
-           const struct env_set *es,
-           const char *table)
+                   const struct env_set *es,
+                   const char *table)
 {
   int i;
   for (i = 0; i < rb->n_bypass; ++i)
@@ -884,8 +884,8 @@
 		    tt,
 		    flags | ROUTE_REF_GW,
 		    rgi,
-            es,
-            table);
+                    es,
+                    table);
     }
 }
 
@@ -895,8 +895,8 @@
 		   const struct tuntap *tt,
 		   unsigned int flags,
 		   const struct route_gateway_info *rgi,
-           const struct env_set *es,
-           const char *table)
+                   const struct env_set *es,
+                   const char *table)
 {
   int i;
   for (i = 0; i < rb->n_bypass; ++i)
@@ -908,8 +908,8 @@
 		    tt,
 		    flags | ROUTE_REF_GW,
 		    rgi,
-            es,
-            table);
+                    es,
+                    table);
     }
 }
 
@@ -961,8 +961,8 @@
 			    tt,
 			    flags | ROUTE_REF_GW,
 			    &rl->rgi,
-                es,
-                table);
+                            es,
+                            table);
 		rl->iflags |= RL_DID_LOCAL;
 	      } else {
 		dmsg (D_ROUTE, "ROUTE remote_host protocol differs from tunneled");
@@ -984,8 +984,8 @@
 			      tt,
 			      flags,
 			      &rl->rgi,
-                  es,
-                  table);
+                              es,
+                              table);
 
 		  /* add new default route (2nd component) */
 		  add_route3 (0x80000000,
@@ -994,8 +994,8 @@
 			      tt,
 			      flags,
 			      &rl->rgi,
-                  es,
-                  table);
+                              es,
+                              table);
 		}
 	      else
 		{
@@ -1006,8 +1006,8 @@
 			      tt,
 			      flags | ROUTE_REF_GW,
 			      &rl->rgi,
-                  es,
-                  table);
+                              es,
+                              table);
 
 		  /* add new default route */
 		  add_route3 (0,
@@ -1016,8 +1016,8 @@
 			      tt,
 			      flags,
 			      &rl->rgi,
-                  es,
-                  table);
+                              es,
+                              table);
 		}
 	    }
 
@@ -1041,8 +1041,8 @@
 		      tt,
 		      flags | ROUTE_REF_GW,
 		      &rl->rgi,
-              es,
-              table);
+                      es,
+                      table);
 	  rl->iflags &= ~RL_DID_LOCAL;
 	}
 
@@ -1060,8 +1060,8 @@
 			  tt,
 			  flags,
 			  &rl->rgi,
-              es,
-              table);
+                          es,
+                          table);
 
 	      /* delete default route (2nd component) */
 	      del_route3 (0x80000000,
@@ -1070,8 +1070,8 @@
 			  tt,
 			  flags,
 			  &rl->rgi,
-              es,
-              table);
+                          es,
+                          table);
 	    }
 	  else
 	    {
@@ -1082,8 +1082,8 @@
 			  tt,
 			  flags,
 			  &rl->rgi,
-              es,
-              table);
+                          es,
+                          table);
 
 	      /* restore original default route */
 	      add_route3 (0,
@@ -1092,8 +1092,8 @@
 			  tt,
 			  flags | ROUTE_REF_GW,
 			  &rl->rgi,
-              es,
-              table);
+                          es,
+                          table);
 	    }
 	}
 
@@ -1408,8 +1408,8 @@
 	   const struct tuntap *tt,
 	   unsigned int flags,
 	   const struct route_gateway_info *rgi, /* may be NULL */
-       const struct env_set *es,
-       const char *table)
+           const struct env_set *es,
+           const char *table)
 {
   struct gc_arena gc;
   struct argv argv;
@@ -1950,8 +1950,8 @@
 	      const struct tuntap *tt,
 	      unsigned int flags,
 	      const struct route_gateway_info *rgi,
-          const struct env_set *es,
-          const char *table)
+              const struct env_set *es,
+              const char *table)
 {
   struct gc_arena gc;
   struct argv argv;
@@ -1979,13 +1979,9 @@
   argv_printf (&argv, "%s route del %s/%d",
   	      iproute_path,
 	      network,
-<<<<<<< HEAD
-	      count_netmask_bits(netmask));
+              netmask_to_netbits2(r->netmask));
   if (table)
       argv_printf_cat (&argv, "table %s",table);
-=======
-              netmask_to_netbits2(r->netmask));
->>>>>>> dea8917a
 #else
   argv_printf (&argv, "%s del -net %s netmask %s",
 	       ROUTE_PATH,
