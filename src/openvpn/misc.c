/*
 *  OpenVPN -- An application to securely tunnel IP networks
 *             over a single TCP/UDP port, with support for SSL/TLS-based
 *             session authentication and key exchange,
 *             packet encryption, packet authentication, and
 *             packet compression.
 *
 *  Copyright (C) 2002-2017 OpenVPN Technologies, Inc. <sales@openvpn.net>
 *  Copyright (C) 2014-2015 David Sommerseth <davids@redhat.com>
 *  Copyright (C) 2016-2017 David Sommerseth <davids@openvpn.net>
 *
 *  This program is free software; you can redistribute it and/or modify
 *  it under the terms of the GNU General Public License version 2
 *  as published by the Free Software Foundation.
 *
 *  This program is distributed in the hope that it will be useful,
 *  but WITHOUT ANY WARRANTY; without even the implied warranty of
 *  MERCHANTABILITY or FITNESS FOR A PARTICULAR PURPOSE.  See the
 *  GNU General Public License for more details.
 *
 *  You should have received a copy of the GNU General Public License along
 *  with this program; if not, write to the Free Software Foundation, Inc.,
 *  51 Franklin Street, Fifth Floor, Boston, MA 02110-1301 USA.
 */

#ifdef HAVE_CONFIG_H
#include "config.h"
#elif defined(_MSC_VER)
#include "config-msvc.h"
#endif

#include "syshead.h"

#include "buffer.h"
#include "misc.h"
#include "base64.h"
#include "tun.h"
#include "error.h"
#include "otime.h"
#include "plugin.h"
#include "options.h"
#include "manage.h"
#include "crypto.h"
#include "route.h"
#include "console.h"
#include "win32.h"
#include "platform.h"

#include "memdbg.h"

#include "fuzzing.h"

#ifdef ENABLE_IPROUTE
const char *iproute_path = IPROUTE_PATH; /* GLOBAL */
#endif

/* contains an SSEC_x value defined in misc.h */
int script_security = SSEC_BUILT_IN; /* GLOBAL */

/*
 * Pass tunnel endpoint and MTU parms to a user-supplied script.
 * Used to execute the up/down script/plugins.
 */
void
run_up_down(const char *command,
            const struct plugin_list *plugins,
            int plugin_type,
            const char *arg,
#ifdef _WIN32
            DWORD adapter_index,
#endif
            const char *dev_type,
            int tun_mtu,
            int link_mtu,
            const char *ifconfig_local,
            const char *ifconfig_remote,
            const char *context,
            const char *signal_text,
            const char *script_type,
            struct env_set *es)
{
    struct gc_arena gc = gc_new();

    if (signal_text)
    {
        setenv_str(es, "signal", signal_text);
    }
    setenv_str(es, "script_context", context);
    setenv_int(es, "tun_mtu", tun_mtu);
    setenv_int(es, "link_mtu", link_mtu);
    setenv_str(es, "dev", arg);
    if (dev_type)
    {
        setenv_str(es, "dev_type", dev_type);
    }
#ifdef _WIN32
    setenv_int(es, "dev_idx", adapter_index);
#endif

    if (!ifconfig_local)
    {
        ifconfig_local = "";
    }
    if (!ifconfig_remote)
    {
        ifconfig_remote = "";
    }
    if (!context)
    {
        context = "";
    }

    if (plugin_defined(plugins, plugin_type))
    {
        struct argv argv = argv_new();
        ASSERT(arg);
        argv_printf(&argv,
                    "%s %d %d %s %s %s",
                    arg,
                    tun_mtu, link_mtu,
                    ifconfig_local, ifconfig_remote,
                    context);

        if (plugin_call(plugins, plugin_type, &argv, NULL, es) != OPENVPN_PLUGIN_FUNC_SUCCESS)
        {
            msg(M_FATAL, "ERROR: up/down plugin call failed");
        }

        argv_reset(&argv);
    }

    if (command)
    {
        struct argv argv = argv_new();
        ASSERT(arg);
        setenv_str(es, "script_type", script_type);
        argv_parse_cmd(&argv, command);
        argv_printf_cat(&argv, "%s %d %d %s %s %s", arg, tun_mtu, link_mtu,
                        ifconfig_local, ifconfig_remote, context);
        argv_msg(M_INFO, &argv);
        openvpn_run_script(&argv, es, S_FATAL, "--up/--down");
        argv_reset(&argv);
    }

    gc_free(&gc);
}

<<<<<<< HEAD
/* Write our PID to a file */
void
write_pid(const char *filename)
{
    if (filename)
    {
        unsigned int pid = 0;
        FILE *fp = platform_fopen(filename, "w");
        if (!fp)
        {
            msg(M_ERR, "Open error on pid file %s", filename);
        }

        pid = platform_getpid();
        fprintf(fp, "%u\n", pid);
        if (platform_fclose(fp))
        {
            msg(M_ERR, "Close error on pid file %s", filename);
        }
    }
}
=======
>>>>>>> 280150a0

/*
 * Set standard file descriptors to /dev/null
 */
void
set_std_files_to_null(bool stdin_only)
{
#if defined(HAVE_DUP) && defined(HAVE_DUP2)
    int fd;
    if ((fd = platform_open("/dev/null", O_RDWR, 0)) != -1)
    {
        dup2(fd, 0);
        if (!stdin_only)
        {
            dup2(fd, 1);
            dup2(fd, 2);
        }
        if (fd > 2)
        {
            platform_close(fd);
        }
    }
#endif
}

/*
 *  dup inetd/xinetd socket descriptor and save
 */

int inetd_socket_descriptor = SOCKET_UNDEFINED; /* GLOBAL */

void
save_inetd_socket_descriptor(void)
{
    inetd_socket_descriptor = INETD_SOCKET_DESCRIPTOR;
#if defined(HAVE_DUP) && defined(HAVE_DUP2)
    /* use handle passed by inetd/xinetd */
    if ((inetd_socket_descriptor = dup(INETD_SOCKET_DESCRIPTOR)) < 0)
    {
        msg(M_ERR, "INETD_SOCKET_DESCRIPTOR dup(%d) failed", INETD_SOCKET_DESCRIPTOR);
    }
    set_std_files_to_null(true);
#endif
}

/*
 * Print an error message based on the status code returned by system().
 */
const char *
system_error_message(int stat, struct gc_arena *gc)
{
    struct buffer out = alloc_buf_gc(256, gc);
#ifdef _WIN32
    if (stat == -1)
    {
        buf_printf(&out, "external program did not execute -- ");
    }
    buf_printf(&out, "returned error code %d", stat);
#else  /* ifdef _WIN32 */
    if (stat == -1)
    {
        buf_printf(&out, "external program fork failed");
    }
    else if (!WIFEXITED(stat))
    {
        buf_printf(&out, "external program did not exit normally");
    }
    else
    {
        const int cmd_ret = WEXITSTATUS(stat);
        if (!cmd_ret)
        {
            buf_printf(&out, "external program exited normally");
        }
        else if (cmd_ret == 127)
        {
            buf_printf(&out, "could not execute external program");
        }
        else
        {
            buf_printf(&out, "external program exited with error status: %d", cmd_ret);
        }
    }
#endif /* ifdef _WIN32 */
    return (const char *)out.data;
}

/*
 * Wrapper around openvpn_execve
 */
bool
openvpn_execve_check(const struct argv *a, const struct env_set *es, const unsigned int flags, const char *error_message)
{
    struct gc_arena gc = gc_new();
    const int stat = openvpn_execve(a, es, flags);
    int ret = false;

    ssize_t s;
    gc_free(&gc);
    FUZZER_GET_INTEGER(s, 1);
    if ( s == 1 )
    {
        return false;
    }
cleanup:
    return true;

    if (platform_system_ok(stat))
    {
        ret = true;
    }
    else
    {
        if (error_message)
        {
            msg(((flags & S_FATAL) ? M_FATAL : M_WARN), "%s: %s",
                error_message,
                system_error_message(stat, &gc));
        }
    }
    gc_free(&gc);
    return ret;
}

bool
openvpn_execve_allowed(const unsigned int flags)
{
    if (flags & S_SCRIPT)
    {
        return script_security >= SSEC_SCRIPTS;
    }
    else
    {
        return script_security >= SSEC_BUILT_IN;
    }
}


#ifndef _WIN32
/*
 * Run execve() inside a fork().  Designed to replicate the semantics of system() but
 * in a safer way that doesn't require the invocation of a shell or the risks
 * assocated with formatting and parsing a command line.
 */
int
openvpn_execve(const struct argv *a, const struct env_set *es, const unsigned int flags)
{
    struct gc_arena gc = gc_new();
    int ret = -1;
    static bool warn_shown = false;

    if (a && a->argv[0])
    {
#if defined(ENABLE_FEATURE_EXECVE)
        if (openvpn_execve_allowed(flags))
        {
            const char *cmd = a->argv[0];
            char *const *argv = a->argv;
            char *const *envp = (char *const *)make_env_array(es, true, &gc);
/* Disabled for fuzzing */
#if 0
            pid_t pid;

            pid = fork();
            if (pid == (pid_t)0) /* child side */
            {
                execve(cmd, argv, envp);
                exit(127);
            }
            else if (pid < (pid_t)0) /* fork failed */
            {
                msg(M_ERR, "openvpn_execve: unable to fork");
            }
            else /* parent side */
            {
                if (waitpid(pid, &ret, 0) != pid)
                {
                    ret = -1;
                }
            }
#endif
        }
        else if (!warn_shown && (script_security < SSEC_SCRIPTS))
        {
            msg(M_WARN, SCRIPT_SECURITY_WARNING);
            warn_shown = true;
        }
#else  /* if defined(ENABLE_FEATURE_EXECVE) */
        msg(M_WARN, "openvpn_execve: execve function not available");
#endif /* if defined(ENABLE_FEATURE_EXECVE) */
    }
    else
    {
        msg(M_FATAL, "openvpn_execve: called with empty argv");
    }

    gc_free(&gc);
    return ret;
}
#endif /* ifndef _WIN32 */

/*
 * Run execve() inside a fork(), duping stdout.  Designed to replicate the semantics of popen() but
 * in a safer way that doesn't require the invocation of a shell or the risks
 * assocated with formatting and parsing a command line.
 */
int
openvpn_popen(const struct argv *a,  const struct env_set *es)
{
    struct gc_arena gc = gc_new();
    int ret = -1;
    static bool warn_shown = false;

    printf("openvpn_popen in fuzzer currently not implemented\n");
    fflush(stdout);
    abort();

    if (a && a->argv[0])
    {
#if defined(ENABLE_FEATURE_EXECVE)
        if (script_security >= SSEC_BUILT_IN)
        {
            const char *cmd = a->argv[0];
            char *const *argv = a->argv;
            char *const *envp = (char *const *)make_env_array(es, true, &gc);
            pid_t pid;
            int pipe_stdout[2];

            if (pipe(pipe_stdout) == 0)
            {
                pid = fork();
                if (pid == (pid_t)0)       /* child side */
                {
                    platform_close(pipe_stdout[0]);         /* Close read end */
                    dup2(pipe_stdout[1],1);
                    execve(cmd, argv, envp);
                    exit(127);
                }
                else if (pid > (pid_t)0)       /* parent side */
                {
                    int status = 0;

                    platform_close(pipe_stdout[1]);        /* Close write end */
                    waitpid(pid, &status, 0);
                    ret = pipe_stdout[0];
                }
                else       /* fork failed */
                {
                    platform_close(pipe_stdout[0]);
                    platform_close(pipe_stdout[1]);
                    msg(M_ERR, "openvpn_popen: unable to fork %s", cmd);
                }
            }
            else
            {
                msg(M_WARN, "openvpn_popen: unable to create stdout pipe for %s", cmd);
                ret = -1;
            }
        }
        else if (!warn_shown && (script_security < SSEC_SCRIPTS))
        {
            msg(M_WARN, SCRIPT_SECURITY_WARNING);
            warn_shown = true;
        }
#else  /* if defined(ENABLE_FEATURE_EXECVE) */
        msg(M_WARN, "openvpn_popen: execve function not available");
#endif /* if defined(ENABLE_FEATURE_EXECVE) */
    }
    else
    {
        msg(M_FATAL, "openvpn_popen: called with empty argv");
    }

    gc_free(&gc);
    return ret;
}



/*
 * Set environmental variable (int or string).
 *
 * On Posix, we use putenv for portability,
 * and put up with its painful semantics
 * that require all the support code below.
 */

/* General-purpose environmental variable set functions */

static char *
construct_name_value(const char *name, const char *value, struct gc_arena *gc)
{
    struct buffer out;

    ASSERT(name);
    if (!value)
    {
        value = "";
    }
    out = alloc_buf_gc(strlen(name) + strlen(value) + 2, gc);
    buf_printf(&out, "%s=%s", name, value);
    return BSTR(&out);
}

static bool
env_string_equal(const char *s1, const char *s2)
{
    int c1, c2;
    ASSERT(s1);
    ASSERT(s2);

    while (true)
    {
        c1 = *s1++;
        c2 = *s2++;
        if (c1 == '=')
        {
            c1 = 0;
        }
        if (c2 == '=')
        {
            c2 = 0;
        }
        if (!c1 && !c2)
        {
            return true;
        }
        if (c1 != c2)
        {
            break;
        }
    }
    return false;
}

static bool
remove_env_item(const char *str, const bool do_free, struct env_item **list)
{
    struct env_item *current, *prev;

    ASSERT(str);
    ASSERT(list);

    for (current = *list, prev = NULL; current != NULL; current = current->next)
    {
        if (env_string_equal(current->string, str))
        {
            if (prev)
            {
                prev->next = current->next;
            }
            else
            {
                *list = current->next;
            }
            if (do_free)
            {
                secure_memzero(current->string, strlen(current->string));
                free(current->string);
                free(current);
            }
            return true;
        }
        prev = current;
    }
    return false;
}

static void
add_env_item(char *str, const bool do_alloc, struct env_item **list, struct gc_arena *gc)
{
    struct env_item *item;

    ASSERT(str);
    ASSERT(list);

    ALLOC_OBJ_GC(item, struct env_item, gc);
    item->string = do_alloc ? string_alloc(str, gc) : str;
    item->next = *list;
    *list = item;
}

/* struct env_set functions */

static bool
env_set_del_nolock(struct env_set *es, const char *str)
{
    return remove_env_item(str, es->gc == NULL, &es->list);
}

static void
env_set_add_nolock(struct env_set *es, const char *str)
{
    remove_env_item(str, es->gc == NULL, &es->list);
    add_env_item((char *)str, true, &es->list, es->gc);
}

struct env_set *
env_set_create(struct gc_arena *gc)
{
    struct env_set *es;
    ALLOC_OBJ_CLEAR_GC(es, struct env_set, gc);
    es->list = NULL;
    es->gc = gc;
    return es;
}

void
env_set_destroy(struct env_set *es)
{
    if (es && es->gc == NULL)
    {
        struct env_item *e = es->list;
        while (e)
        {
            struct env_item *next = e->next;
            free(e->string);
            free(e);
            e = next;
        }
        free(es);
    }
}

bool
env_set_del(struct env_set *es, const char *str)
{
    bool ret;
    ASSERT(es);
    ASSERT(str);
    ret = env_set_del_nolock(es, str);
    return ret;
}

void
env_set_add(struct env_set *es, const char *str)
{
    ASSERT(es);
    ASSERT(str);
    env_set_add_nolock(es, str);
}

const char *
env_set_get(const struct env_set *es, const char *name)
{
    const struct env_item *item = es->list;
    while (item && !env_string_equal(item->string, name))
    {
        item = item->next;
    }
    return item ? item->string : NULL;
}

void
env_set_print(int msglevel, const struct env_set *es)
{
    if (check_debug_level(msglevel))
    {
        const struct env_item *e;
        int i;

        if (es)
        {
            e = es->list;
            i = 0;

            while (e)
            {
                if (env_safe_to_print(e->string))
                {
                    msg(msglevel, "ENV [%d] '%s'", i, e->string);
                }
                ++i;
                e = e->next;
            }
        }
    }
}

void
env_set_inherit(struct env_set *es, const struct env_set *src)
{
    const struct env_item *e;

    ASSERT(es);

    if (src)
    {
        e = src->list;
        while (e)
        {
            env_set_add_nolock(es, e->string);
            e = e->next;
        }
    }
}


/* add/modify/delete environmental strings */

void
setenv_counter(struct env_set *es, const char *name, counter_type value)
{
    char buf[64];
    openvpn_snprintf(buf, sizeof(buf), counter_format, value);
    setenv_str(es, name, buf);
}

void
setenv_int(struct env_set *es, const char *name, int value)
{
    char buf[64];
    openvpn_snprintf(buf, sizeof(buf), "%d", value);
    setenv_str(es, name, buf);
}

void
setenv_unsigned(struct env_set *es, const char *name, unsigned int value)
{
    char buf[64];
    openvpn_snprintf(buf, sizeof(buf), "%u", value);
    setenv_str(es, name, buf);
}

void
setenv_str(struct env_set *es, const char *name, const char *value)
{
    setenv_str_ex(es, name, value, CC_NAME, 0, 0, CC_PRINT, 0, 0);
}

void
setenv_str_safe(struct env_set *es, const char *name, const char *value)
{
    uint8_t b[64];
    struct buffer buf;
    buf_set_write(&buf, b, sizeof(b));
    if (buf_printf(&buf, "OPENVPN_%s", name))
    {
        setenv_str(es, BSTR(&buf), value);
    }
    else
    {
        msg(M_WARN, "setenv_str_safe: name overflow");
    }
}

void
setenv_str_incr(struct env_set *es, const char *name, const char *value)
{
    unsigned int counter = 1;
    const size_t tmpname_len = strlen(name) + 5; /* 3 digits counter max */
    char *tmpname = gc_malloc(tmpname_len, true, NULL);
    strcpy(tmpname, name);
    while (NULL != env_set_get(es, tmpname) && counter < 1000)
    {
        ASSERT(openvpn_snprintf(tmpname, tmpname_len, "%s_%u", name, counter));
        counter++;
    }
    if (counter < 1000)
    {
        setenv_str(es, tmpname, value);
    }
    else
    {
        msg(D_TLS_DEBUG_MED, "Too many same-name env variables, ignoring: %s", name);
    }
    free(tmpname);
}

void
setenv_del(struct env_set *es, const char *name)
{
    ASSERT(name);
    setenv_str(es, name, NULL);
}

void
setenv_str_ex(struct env_set *es,
              const char *name,
              const char *value,
              const unsigned int name_include,
              const unsigned int name_exclude,
              const char name_replace,
              const unsigned int value_include,
              const unsigned int value_exclude,
              const char value_replace)
{
    struct gc_arena gc = gc_new();
    const char *name_tmp;
    const char *val_tmp = NULL;

    ASSERT(name && strlen(name) > 1);

    name_tmp = string_mod_const(name, name_include, name_exclude, name_replace, &gc);

    if (value)
    {
        val_tmp = string_mod_const(value, value_include, value_exclude, value_replace, &gc);
    }

    ASSERT(es);

    if (val_tmp)
    {
        const char *str = construct_name_value(name_tmp, val_tmp, &gc);
        env_set_add(es, str);
#if DEBUG_VERBOSE_SETENV
        msg(M_INFO, "SETENV_ES '%s'", str);
#endif
    }
    else
    {
        env_set_del(es, name_tmp);
    }

    gc_free(&gc);
}

/*
 * Setenv functions that append an integer index to the name
 */
static const char *
setenv_format_indexed_name(const char *name, const int i, struct gc_arena *gc)
{
    struct buffer out = alloc_buf_gc(strlen(name) + 16, gc);
    if (i >= 0)
    {
        buf_printf(&out, "%s_%d", name, i);
    }
    else
    {
        buf_printf(&out, "%s", name);
    }
    return BSTR(&out);
}

void
setenv_int_i(struct env_set *es, const char *name, const int value, const int i)
{
    struct gc_arena gc = gc_new();
    const char *name_str = setenv_format_indexed_name(name, i, &gc);
    setenv_int(es, name_str, value);
    gc_free(&gc);
}

void
setenv_str_i(struct env_set *es, const char *name, const char *value, const int i)
{
    struct gc_arena gc = gc_new();
    const char *name_str = setenv_format_indexed_name(name, i, &gc);
    setenv_str(es, name_str, value);
    gc_free(&gc);
}

/* return true if filename can be opened for read */
bool
test_file(const char *filename)
{
    bool ret = false;
    if (filename)
    {
        FILE *fp = platform_fopen(filename, "r");
        if (fp)
        {
            platform_fclose(fp);
            ret = true;
        }
        else
        {
            if (openvpn_errno() == EACCES)
            {
                msg( M_WARN | M_ERRNO, "Could not access file '%s'", filename);
            }
        }
    }

    dmsg(D_TEST_FILE, "TEST FILE '%s' [%d]",
         filename ? filename : "UNDEF",
         ret);

    return ret;
}

#ifdef ENABLE_CRYPTO

/* create a temporary filename in directory */
const char *
create_temp_file(const char *directory, const char *prefix, struct gc_arena *gc)
{
    static unsigned int counter;
    struct buffer fname = alloc_buf_gc(256, gc);
    int fd;
    const char *retfname = NULL;
    unsigned int attempts = 0;

    do
    {
        uint8_t rndbytes[16];
        const char *rndstr;

        ++attempts;
        ++counter;

        prng_bytes(rndbytes, sizeof rndbytes);
        rndstr = format_hex_ex(rndbytes, sizeof rndbytes, 40, 0, NULL, gc);
        buf_printf(&fname, PACKAGE "_%s_%s.tmp", prefix, rndstr);

        retfname = gen_path(directory, BSTR(&fname), gc);
        if (!retfname)
        {
            msg(M_FATAL, "Failed to create temporary filename and path");
            return NULL;
        }

        /* Atomically create the file.  Errors out if the file already
         * exists.  */
        fd = platform_open(retfname, O_CREAT | O_EXCL | O_WRONLY, S_IRUSR | S_IWUSR);
        if (fd != -1)
        {
            platform_close(fd);
            return retfname;
        }
        else if (fd == -1 && errno != EEXIST)
        {
            /* Something else went wrong, no need to retry.  */
            msg(M_FATAL | M_ERRNO, "Could not create temporary file '%s'",
                retfname);
            return NULL;
        }
    }
    while (attempts < 6);

    msg(M_FATAL, "Failed to create temporary file after %i attempts", attempts);
    return NULL;
}

/*
 * Prepend a random string to hostname to prevent DNS caching.
 * For example, foo.bar.gov would be modified to <random-chars>.foo.bar.gov.
 * Of course, this requires explicit support in the DNS server (wildcard).
 */
const char *
hostname_randomize(const char *hostname, struct gc_arena *gc)
{
#define n_rnd_bytes 6

    uint8_t rnd_bytes[n_rnd_bytes];
    const char *rnd_str;
    struct buffer hname = alloc_buf_gc(strlen(hostname)+sizeof(rnd_bytes)*2+4, gc);

    prng_bytes(rnd_bytes, sizeof(rnd_bytes));
    rnd_str = format_hex_ex(rnd_bytes, sizeof(rnd_bytes), 40, 0, NULL, gc);
    buf_printf(&hname, "%s.%s", rnd_str, hostname);
    return BSTR(&hname);
#undef n_rnd_bytes
}

#else  /* ifdef ENABLE_CRYPTO */

const char *
hostname_randomize(const char *hostname, struct gc_arena *gc)
{
    msg(M_WARN, "WARNING: hostname randomization disabled when crypto support is not compiled");
    return hostname;
}

#endif /* ifdef ENABLE_CRYPTO */

/*
 * Put a directory and filename together.
 */
const char *
gen_path(const char *directory, const char *filename, struct gc_arena *gc)
{
#ifdef _WIN32
    const int CC_PATH_RESERVED = CC_LESS_THAN|CC_GREATER_THAN|CC_COLON
                                 |CC_DOUBLE_QUOTE|CC_SLASH|CC_BACKSLASH|CC_PIPE|CC_QUESTION_MARK|CC_ASTERISK;
#else
    const int CC_PATH_RESERVED = CC_SLASH;
#endif
    const char *safe_filename = string_mod_const(filename, CC_PRINT, CC_PATH_RESERVED, '_', gc);

    if (safe_filename
        && strcmp(safe_filename, ".")
        && strcmp(safe_filename, "..")
#ifdef _WIN32
        && win_safe_filename(safe_filename)
#endif
        )
    {
        const size_t outsize = strlen(safe_filename) + (directory ? strlen(directory) : 0) + 16;
        struct buffer out = alloc_buf_gc(outsize, gc);
        char dirsep[2];

        dirsep[0] = OS_SPECIFIC_DIRSEP;
        dirsep[1] = '\0';

        if (directory)
        {
            buf_printf(&out, "%s%s", directory, dirsep);
        }
        buf_printf(&out, "%s", safe_filename);

        return BSTR(&out);
    }
    else
    {
        return NULL;
    }
}

bool
absolute_pathname(const char *pathname)
{
    if (pathname)
    {
        const int c = pathname[0];
#ifdef _WIN32
        return c == '\\' || (isalpha(c) && pathname[1] == ':' && pathname[2] == '\\');
#else
        return c == '/';
#endif
    }
    else
    {
        return false;
    }
}

/*
 * Get and store a username/password
 */

bool
get_user_pass_cr(struct user_pass *up,
                 const char *auth_file,
                 const char *prefix,
                 const unsigned int flags,
                 const char *auth_challenge)
{
    struct gc_arena gc = gc_new();

    if (!up->defined)
    {
        bool from_authfile = (auth_file && !streq(auth_file, "stdin"));
        bool username_from_stdin = false;
        bool password_from_stdin = false;
        bool response_from_stdin = true;

        if (flags & GET_USER_PASS_PREVIOUS_CREDS_FAILED)
        {
            msg(M_WARN, "Note: previous '%s' credentials failed", prefix);
        }

#ifdef ENABLE_MANAGEMENT
        /*
         * Get username/password from management interface?
         */
        if (management
            && (!from_authfile && (flags & GET_USER_PASS_MANAGEMENT))
            && management_query_user_pass_enabled(management))
        {
            const char *sc = NULL;
            response_from_stdin = false;

            if (flags & GET_USER_PASS_PREVIOUS_CREDS_FAILED)
            {
                management_auth_failure(management, prefix, "previous auth credentials failed");
            }

#ifdef ENABLE_CLIENT_CR
            if (auth_challenge && (flags & GET_USER_PASS_STATIC_CHALLENGE))
            {
                sc = auth_challenge;
            }
#endif
            if (!management_query_user_pass(management, up, prefix, flags, sc))
            {
                if ((flags & GET_USER_PASS_NOFATAL) != 0)
                {
                    return false;
                }
                else
                {
                    msg(M_FATAL, "ERROR: could not read %s username/password/ok/string from management interface", prefix);
                }
            }
        }
        else
#endif /* ifdef ENABLE_MANAGEMENT */
        /*
         * Get NEED_OK confirmation from the console
         */
        if (flags & GET_USER_PASS_NEED_OK)
        {
            struct buffer user_prompt = alloc_buf_gc(128, &gc);

            buf_printf(&user_prompt, "NEED-OK|%s|%s:", prefix, up->username);
            if (!query_user_SINGLE(BSTR(&user_prompt), BLEN(&user_prompt),
                                   up->password, USER_PASS_LEN, false))
            {
                msg(M_FATAL, "ERROR: could not read %s ok-confirmation from stdin", prefix);
            }

            if (!strlen(up->password))
            {
                strcpy(up->password, "ok");
            }
        }
        else if (flags & GET_USER_PASS_INLINE_CREDS)
        {
            struct buffer buf;
            buf_set_read(&buf, (uint8_t *) auth_file, strlen(auth_file) + 1);
            if (!(flags & GET_USER_PASS_PASSWORD_ONLY))
            {
                buf_parse(&buf, '\n', up->username, USER_PASS_LEN);
            }
            buf_parse(&buf, '\n', up->password, USER_PASS_LEN);
        }
        /*
         * Read from auth file unless this is a dynamic challenge request.
         */
        else if (from_authfile && !(flags & GET_USER_PASS_DYNAMIC_CHALLENGE))
        {
            /*
             * Try to get username/password from a file.
             */
            FILE *fp;
            char password_buf[USER_PASS_LEN] = { '\0' };

            fp = platform_fopen(auth_file, "r");
            if (!fp)
            {
                msg(M_ERR, "Error opening '%s' auth file: %s", prefix, auth_file);
            }

            if ((flags & GET_USER_PASS_PASSWORD_ONLY) == 0)
            {
                /* Read username first */
                if (platform_fgets(up->username, USER_PASS_LEN, fp) == NULL)
                {
                    msg(M_FATAL, "Error reading username from %s authfile: %s",
                        prefix,
                        auth_file);
                }
            }
            chomp(up->username);

            if (platform_fgets(password_buf, USER_PASS_LEN, fp) != NULL)
            {
                chomp(password_buf);
            }

            if (flags & GET_USER_PASS_PASSWORD_ONLY && !password_buf[0])
            {
                msg(M_FATAL, "Error reading password from %s authfile: %s", prefix, auth_file);
            }

            if (password_buf[0])
            {
                strncpy(up->password, password_buf, USER_PASS_LEN);
            }
            else
            {
                password_from_stdin = 1;
            }

            platform_fclose(fp);

            if (!(flags & GET_USER_PASS_PASSWORD_ONLY) && strlen(up->username) == 0)
            {
                msg(M_FATAL, "ERROR: username from %s authfile '%s' is empty", prefix, auth_file);
            }
        }
        else
        {
            username_from_stdin = true;
            password_from_stdin = true;
        }

        /*
         * Get username/password from standard input?
         */
        if (username_from_stdin || password_from_stdin || response_from_stdin)
        {
#ifdef ENABLE_CLIENT_CR
            if (auth_challenge && (flags & GET_USER_PASS_DYNAMIC_CHALLENGE) && response_from_stdin)
            {
                struct auth_challenge_info *ac = get_auth_challenge(auth_challenge, &gc);
                if (ac)
                {
                    char *response = (char *) gc_malloc(USER_PASS_LEN, false, &gc);
                    struct buffer packed_resp, challenge;

                    challenge = alloc_buf_gc(14+strlen(ac->challenge_text), &gc);
                    buf_printf(&challenge, "CHALLENGE: %s", ac->challenge_text);
                    buf_set_write(&packed_resp, (uint8_t *)up->password, USER_PASS_LEN);

                    if (!query_user_SINGLE(BSTR(&challenge), BLEN(&challenge),
                                           response, USER_PASS_LEN, BOOL_CAST(ac->flags&CR_ECHO)))
                    {
                        msg(M_FATAL, "ERROR: could not read challenge response from stdin");
                    }
                    strncpynt(up->username, ac->user, USER_PASS_LEN);
                    buf_printf(&packed_resp, "CRV1::%s::%s", ac->state_id, response);
                }
                else
                {
                    msg(M_FATAL, "ERROR: received malformed challenge request from server");
                }
            }
            else
#endif /* ifdef ENABLE_CLIENT_CR */
            {
                struct buffer user_prompt = alloc_buf_gc(128, &gc);
                struct buffer pass_prompt = alloc_buf_gc(128, &gc);

                query_user_clear();
                buf_printf(&user_prompt, "Enter %s Username:", prefix);
                buf_printf(&pass_prompt, "Enter %s Password:", prefix);

                if (username_from_stdin && !(flags & GET_USER_PASS_PASSWORD_ONLY))
                {
                    query_user_add(BSTR(&user_prompt), BLEN(&user_prompt),
                                   up->username, USER_PASS_LEN, true);
                }

                if (password_from_stdin)
                {
                    query_user_add(BSTR(&pass_prompt), BLEN(&pass_prompt),
                                   up->password, USER_PASS_LEN, false);
                }

                if (!query_user_exec() )
                {
                    msg(M_FATAL, "ERROR: Failed retrieving username or password");
                }

                if (!(flags & GET_USER_PASS_PASSWORD_ONLY))
                {
                    if (strlen(up->username) == 0)
                    {
                        msg(M_FATAL, "ERROR: %s username is empty", prefix);
                    }
                }

#ifdef ENABLE_CLIENT_CR
                if (auth_challenge && (flags & GET_USER_PASS_STATIC_CHALLENGE) && response_from_stdin)
                {
                    char *response = (char *) gc_malloc(USER_PASS_LEN, false, &gc);
                    struct buffer packed_resp, challenge;
                    char *pw64 = NULL, *resp64 = NULL;

                    challenge = alloc_buf_gc(14+strlen(auth_challenge), &gc);
                    buf_printf(&challenge, "CHALLENGE: %s", auth_challenge);

                    if (!query_user_SINGLE(BSTR(&challenge), BLEN(&challenge),
                                           response, USER_PASS_LEN,
                                           BOOL_CAST(flags & GET_USER_PASS_STATIC_CHALLENGE_ECHO)))
                    {
                        msg(M_FATAL, "ERROR: could not retrieve static challenge response");
                    }
                    if (openvpn_base64_encode(up->password, strlen(up->password), &pw64) == -1
                        || openvpn_base64_encode(response, strlen(response), &resp64) == -1)
                    {
                        msg(M_FATAL, "ERROR: could not base64-encode password/static_response");
                    }
                    buf_set_write(&packed_resp, (uint8_t *)up->password, USER_PASS_LEN);
                    buf_printf(&packed_resp, "SCRV1:%s:%s", pw64, resp64);
                    string_clear(pw64);
                    free(pw64);
                    string_clear(resp64);
                    free(resp64);
                }
#endif /* ifdef ENABLE_CLIENT_CR */
            }
        }

        string_mod(up->username, CC_PRINT, CC_CRLF, 0);
        string_mod(up->password, CC_PRINT, CC_CRLF, 0);

        up->defined = true;
    }

#if 0
    msg(M_INFO, "GET_USER_PASS %s u='%s' p='%s'", prefix, up->username, up->password);
#endif

    gc_free(&gc);

    return true;
}

#ifdef ENABLE_CLIENT_CR

/*
 * See management/management-notes.txt for more info on the
 * the dynamic challenge/response protocol implemented here.
 */
struct auth_challenge_info *
get_auth_challenge(const char *auth_challenge, struct gc_arena *gc)
{
    if (auth_challenge)
    {
        struct auth_challenge_info *ac;
        const int len = strlen(auth_challenge);
        char *work = (char *) gc_malloc(len+1, false, gc);
        char *cp;

        struct buffer b;
        buf_set_read(&b, (const uint8_t *)auth_challenge, len);

        ALLOC_OBJ_CLEAR_GC(ac, struct auth_challenge_info, gc);

        /* parse prefix */
        if (!buf_parse(&b, ':', work, len))
        {
            return NULL;
        }
        if (strcmp(work, "CRV1"))
        {
            return NULL;
        }

        /* parse flags */
        if (!buf_parse(&b, ':', work, len))
        {
            return NULL;
        }
        for (cp = work; *cp != '\0'; ++cp)
        {
            const char c = *cp;
            if (c == 'E')
            {
                ac->flags |= CR_ECHO;
            }
            else if (c == 'R')
            {
                ac->flags |= CR_RESPONSE;
            }
        }

        /* parse state ID */
        if (!buf_parse(&b, ':', work, len))
        {
            return NULL;
        }
        ac->state_id = string_alloc(work, gc);

        /* parse user name */
        if (!buf_parse(&b, ':', work, len))
        {
            return NULL;
        }
        ac->user = (char *) gc_malloc(strlen(work)+1, true, gc);
        openvpn_base64_decode(work, (void *)ac->user, -1);

        /* parse challenge text */
        ac->challenge_text = string_alloc(BSTR(&b), gc);

        return ac;
    }
    else
    {
        return NULL;
    }
}

#endif /* ifdef ENABLE_CLIENT_CR */

#if AUTO_USERID

void
get_user_pass_auto_userid(struct user_pass *up, const char *tag)
{
    struct gc_arena gc = gc_new();
    struct buffer buf;
    uint8_t macaddr[6];
    static uint8_t digest [MD5_DIGEST_LENGTH];
    static const uint8_t hashprefix[] = "AUTO_USERID_DIGEST";

    const md_kt_t *md5_kt = md_kt_get("MD5");
    md_ctx_t *ctx;

    CLEAR(*up);
    buf_set_write(&buf, (uint8_t *)up->username, USER_PASS_LEN);
    buf_printf(&buf, "%s", TARGET_PREFIX);
    if (get_default_gateway_mac_addr(macaddr))
    {
        dmsg(D_AUTO_USERID, "GUPAU: macaddr=%s", format_hex_ex(macaddr, sizeof(macaddr), 0, 1, ":", &gc));
        ctx = md_ctx_new();
        md_ctx_init(ctx, md5_kt);
        md_ctx_update(ctx, hashprefix, sizeof(hashprefix) - 1);
        md_ctx_update(ctx, macaddr, sizeof(macaddr));
        md_ctx_final(ctx, digest);
        md_ctx_cleanup(ctx);
        md_ctx_free(ctx);
        buf_printf(&buf, "%s", format_hex_ex(digest, sizeof(digest), 0, 256, " ", &gc));
    }
    else
    {
        buf_printf(&buf, "UNKNOWN");
    }
    if (tag && strcmp(tag, "stdin"))
    {
        buf_printf(&buf, "-%s", tag);
    }
    up->defined = true;
    gc_free(&gc);

    dmsg(D_AUTO_USERID, "GUPAU: AUTO_USERID: '%s'", up->username);
}

#endif /* if AUTO_USERID */

void
purge_user_pass(struct user_pass *up, const bool force)
{
    const bool nocache = up->nocache;
    static bool warn_shown = false;
    if (nocache || force)
    {
        secure_memzero(up, sizeof(*up));
        up->nocache = nocache;
    }
    /*
     * don't show warning if the pass has been replaced by a token: this is an
     * artificial "auth-nocache"
     */
    else if (!warn_shown && (!up->tokenized))
    {
        msg(M_WARN, "WARNING: this configuration may cache passwords in memory -- use the auth-nocache option to prevent this");
        warn_shown = true;
    }
}

void
set_auth_token(struct user_pass *up, const char *token)
{
    if (token && strlen(token) && up && up->defined && !up->nocache)
    {
        CLEAR(up->password);
        strncpynt(up->password, token, USER_PASS_LEN);
        up->tokenized = true;
    }
}

/*
 * Process string received by untrusted peer before
 * printing to console or log file.
 *
 * Assumes that string has been null terminated.
 */
const char *
safe_print(const char *str, struct gc_arena *gc)
{
    return string_mod_const(str, CC_PRINT, CC_CRLF, '.', gc);
}

static bool
is_password_env_var(const char *str)
{
    return (strncmp(str, "password", 8) == 0);
}

bool
env_allowed(const char *str)
{
    return (script_security >= SSEC_PW_ENV || !is_password_env_var(str));
}

bool
env_safe_to_print(const char *str)
{
#ifndef UNSAFE_DEBUG
    if (is_password_env_var(str))
    {
        return false;
    }
#endif
    return true;
}

/* Make arrays of strings */

const char **
make_env_array(const struct env_set *es,
               const bool check_allowed,
               struct gc_arena *gc)
{
    char **ret = NULL;
    struct env_item *e = NULL;
    int i = 0, n = 0;

    /* figure length of es */
    if (es)
    {
        for (e = es->list; e != NULL; e = e->next)
        {
            ++n;
        }
    }

    /* alloc return array */
    ALLOC_ARRAY_CLEAR_GC(ret, char *, n+1, gc);

    /* fill return array */
    if (es)
    {
        i = 0;
        for (e = es->list; e != NULL; e = e->next)
        {
            if (!check_allowed || env_allowed(e->string))
            {
                ASSERT(i < n);
                ret[i++] = e->string;
            }
        }
    }

    ret[i] = NULL;
    return (const char **)ret;
}

const char **
make_arg_array(const char *first, const char *parms, struct gc_arena *gc)
{
    char **ret = NULL;
    int base = 0;
    const int max_parms = MAX_PARMS + 2;
    int n = 0;

    /* alloc return array */
    ALLOC_ARRAY_CLEAR_GC(ret, char *, max_parms, gc);

    /* process first parameter, if provided */
    if (first)
    {
        ret[base++] = string_alloc(first, gc);
    }

    if (parms)
    {
        n = parse_line(parms, &ret[base], max_parms - base - 1, "make_arg_array", 0, M_WARN, gc);
        ASSERT(n >= 0 && n + base + 1 <= max_parms);
    }
    ret[base + n] = NULL;

    return (const char **)ret;
}

static const char **
make_inline_array(const char *str, struct gc_arena *gc)
{
    char line[OPTION_LINE_SIZE];
    struct buffer buf;
    int len = 0;
    char **ret = NULL;
    int i = 0;

    buf_set_read(&buf, (const uint8_t *) str, strlen(str));
    while (buf_parse(&buf, '\n', line, sizeof(line)))
    {
        ++len;
    }

    /* alloc return array */
    ALLOC_ARRAY_CLEAR_GC(ret, char *, len + 1, gc);

    buf_set_read(&buf, (const uint8_t *) str, strlen(str));
    while (buf_parse(&buf, '\n', line, sizeof(line)))
    {
        chomp(line);
        ASSERT(i < len);
        ret[i] = string_alloc(skip_leading_whitespace(line), gc);
        ++i;
    }
    ASSERT(i <= len);
    ret[i] = NULL;
    return (const char **)ret;
}

static const char **
make_arg_copy(char **p, struct gc_arena *gc)
{
    char **ret = NULL;
    const int len = string_array_len((const char **)p);
    const int max_parms = len + 1;
    int i;

    /* alloc return array */
    ALLOC_ARRAY_CLEAR_GC(ret, char *, max_parms, gc);

    for (i = 0; i < len; ++i)
    {
        ret[i] = p[i];
    }

    return (const char **)ret;
}

const char **
make_extended_arg_array(char **p, struct gc_arena *gc)
{
    const int argc = string_array_len((const char **)p);
    if (!strcmp(p[0], INLINE_FILE_TAG) && argc == 2)
    {
        return make_inline_array(p[1], gc);
    }
    else if (argc == 0)
    {
        return make_arg_array(NULL, NULL, gc);
    }
    else if (argc == 1)
    {
        return make_arg_array(p[0], NULL, gc);
    }
    else if (argc == 2)
    {
        return make_arg_array(p[0], p[1], gc);
    }
    else
    {
        return make_arg_copy(p, gc);
    }
}

/*
 * Remove security-sensitive strings from control message
 * so that they will not be output to log file.
 */
const char *
sanitize_control_message(const char *src, struct gc_arena *gc)
{
    char *ret = gc_malloc(strlen(src)+1, false, gc);
    char *dest = ret;
    bool redact = false;
    int skip = 0;

    for (;; )
    {
        const char c = *src;
        if (c == '\0')
        {
            break;
        }
        if (c == 'S' && !strncmp(src, "SESS_ID_", 8))
        {
            skip = 7;
            redact = true;
        }
        else if (c == 'e' && !strncmp(src, "echo ", 5))
        {
            skip = 4;
            redact = true;
        }
        else if (!check_debug_level(D_SHOW_KEYS)
                 && (c == 'a' && !strncmp(src, "auth-token ", 11)))
        {
            /* Unless --verb is 7 or higher (D_SHOW_KEYS), hide
             * the auth-token value coming in the src string
             */
            skip = 10;
            redact = true;
        }

        if (c == ',') /* end of redacted item? */
        {
            skip = 0;
            redact = false;
        }

        if (redact)
        {
            if (skip > 0)
            {
                --skip;
                *dest++ = c;
            }
        }
        else
        {
            *dest++ = c;
        }

        ++src;
    }
    *dest = '\0';
    return ret;
}

/**
 * Will set or query for a global compat flag.  To modify the compat flags
 * the COMPAT_FLAG_SET must be bitwise ORed together with the flag to set.
 * If no "operator" flag is given it defaults to COMPAT_FLAG_QUERY,
 * which returns the flag state.
 *
 * @param  flag  Flag to be set/queried for bitwise ORed with the operator flag
 * @return Returns 0 if the flag is not set, otherwise the 'flag' value is returned
 */
bool
compat_flag(unsigned int flag)
{
    static unsigned int compat_flags = 0;

    if (flag & COMPAT_FLAG_SET)
    {
        compat_flags |= (flag >> 1);
    }

    return (compat_flags & (flag >> 1));

}

#if P2MP_SERVER

/* helper to parse peer_info received from multi client, validate
 * (this is untrusted data) and put into environment
 */
bool
validate_peer_info_line(char *line)
{
    uint8_t c;
    int state = 0;
    while (*line)
    {
        c = *line;
        switch (state)
        {
            case 0:
            case 1:
                if (c == '=' && state == 1)
                {
                    state = 2;
                }
                else if (isalnum(c) || c == '_')
                {
                    state = 1;
                }
                else
                {
                    return false;
                }

            case 2:
                /* after the '=', replace non-printable or shell meta with '_' */
                if (!isprint(c) || isspace(c)
                    || c == '$' || c == '(' || c == '`')
                {
                    *line = '_';
                }
        }
        line++;
    }
    return (state == 2);
}

void
output_peer_info_env(struct env_set *es, const char *peer_info)
{
    char line[256];
    struct buffer buf;
    buf_set_read(&buf, (const uint8_t *) peer_info, strlen(peer_info));
    while (buf_parse(&buf, '\n', line, sizeof(line)))
    {
        chomp(line);
        if (validate_peer_info_line(line)
            && (strncmp(line, "IV_", 3) == 0 || strncmp(line, "UV_", 3) == 0) )
        {
            msg(M_INFO, "peer info: %s", line);
            env_set_add(es, line);
        }
        else
        {
            msg(M_WARN, "validation failed on peer_info line received from client");
        }
    }
}

#endif /* P2MP_SERVER */<|MERGE_RESOLUTION|>--- conflicted
+++ resolved
@@ -145,31 +145,6 @@
     gc_free(&gc);
 }
 
-<<<<<<< HEAD
-/* Write our PID to a file */
-void
-write_pid(const char *filename)
-{
-    if (filename)
-    {
-        unsigned int pid = 0;
-        FILE *fp = platform_fopen(filename, "w");
-        if (!fp)
-        {
-            msg(M_ERR, "Open error on pid file %s", filename);
-        }
-
-        pid = platform_getpid();
-        fprintf(fp, "%u\n", pid);
-        if (platform_fclose(fp))
-        {
-            msg(M_ERR, "Close error on pid file %s", filename);
-        }
-    }
-}
-=======
->>>>>>> 280150a0
-
 /*
  * Set standard file descriptors to /dev/null
  */
