--- conflicted
+++ resolved
@@ -1862,13 +1862,8 @@
     /* Android 4.4 workaround */
     if (oldtunfd >=0 && android_method == ANDROID_OPEN_AFTER_CLOSE)
     {
-<<<<<<< HEAD
         platform_close(oldtunfd);
-        openvpn_sleep(2);
-=======
-        close(oldtunfd);
         management_sleep(2);
->>>>>>> 280150a0
     }
 
     if (oldtunfd >=0  && android_method == ANDROID_KEEP_OLD_TUN)
@@ -3032,14 +3027,8 @@
 
     if (ioctl(fd, CTLIOCGINFO, &ctlInfo) == -1)
     {
-<<<<<<< HEAD
         platform_close(fd);
-        msg(M_INFO, "Opening utun (%s): %s", "ioctl(CTLIOCGINFO)",
-            strerror(errno));
-=======
-        close(fd);
         msg(M_INFO | M_ERRNO, "Opening utun (ioctl(CTLIOCGINFO))");
->>>>>>> 280150a0
         return -2;
     }
 
@@ -3057,14 +3046,8 @@
 
     if (connect(fd, (struct sockaddr *)&sc, sizeof(sc)) < 0)
     {
-<<<<<<< HEAD
-        msg(M_INFO, "Opening utun (%s): %s", "connect(AF_SYS_CONTROL)",
-            strerror(errno));
+        msg(M_INFO | M_ERRNO, "Opening utun (connect(AF_SYS_CONTROL))");
         platform_close(fd);
-=======
-        msg(M_INFO | M_ERRNO, "Opening utun (connect(AF_SYS_CONTROL))");
-        close(fd);
->>>>>>> 280150a0
         return -1;
     }
 
