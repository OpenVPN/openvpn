/*
 *  OpenVPN -- An application to securely tunnel IP networks
 *             over a single TCP/UDP port, with support for SSL/TLS-based
 *             session authentication and key exchange,
 *             packet encryption, packet authentication, and
 *             packet compression.
 *
 *  Copyright (C) 2002-2018 OpenVPN Inc <sales@openvpn.net>
 *
 *  This program is free software; you can redistribute it and/or modify
 *  it under the terms of the GNU General Public License version 2
 *  as published by the Free Software Foundation.
 *
 *  This program is distributed in the hope that it will be useful,
 *  but WITHOUT ANY WARRANTY; without even the implied warranty of
 *  MERCHANTABILITY or FITNESS FOR A PARTICULAR PURPOSE.  See the
 *  GNU General Public License for more details.
 *
 *  You should have received a copy of the GNU General Public License along
 *  with this program; if not, write to the Free Software Foundation, Inc.,
 *  51 Franklin Street, Fifth Floor, Boston, MA 02110-1301 USA.
 */

#ifndef MISC_H
#define MISC_H

#include "argv.h"
#include "basic.h"
#include "common.h"
#include "env_set.h"
#include "integer.h"
#include "buffer.h"
#include "platform.h"

/* socket descriptor passed by inetd/xinetd server to us */
#define INETD_SOCKET_DESCRIPTOR 0

/* forward declarations */
struct plugin_list;


/* Set standard file descriptors to /dev/null */
void set_std_files_to_null(bool stdin_only);

/* dup inetd/xinetd socket descriptor and save */
extern int inetd_socket_descriptor;
void save_inetd_socket_descriptor(void);

/* Make arrays of strings */

const char **make_arg_array(const char *first, const char *parms, struct gc_arena *gc);

const char **make_extended_arg_array(char **p, bool is_inline,
                                     struct gc_arena *gc);

/* prepend a random prefix to hostname */
const char *hostname_randomize(const char *hostname, struct gc_arena *gc);

/*
 * Get and store a username/password
 */

struct user_pass
{
    bool defined;
    bool nocache;
    bool wait_for_push; /* true if this object is waiting for a push-reply */

/* max length of username/password */
#ifdef ENABLE_PKCS11
#define USER_PASS_LEN 4096
#else
#define USER_PASS_LEN 128
#endif
    char username[USER_PASS_LEN];
    char password[USER_PASS_LEN];
};

#ifdef ENABLE_MANAGEMENT
/*
 * Challenge response info on client as pushed by server.
 */
struct auth_challenge_info {
#define CR_ECHO     (1<<0)  /* echo response when typed by user */
#define CR_RESPONSE (1<<1)  /* response needed */
    unsigned int flags;

    const char *user;
    const char *state_id;
    const char *challenge_text;
};

struct auth_challenge_info *get_auth_challenge(const char *auth_challenge, struct gc_arena *gc);

/*
 * Challenge response info on client as pushed by server.
 */
struct static_challenge_info {
#define SC_ECHO     (1<<0)  /* echo response when typed by user */
    unsigned int flags;

    const char *challenge_text;
};

#else  /* ifdef ENABLE_MANAGEMENT */
struct auth_challenge_info {};
struct static_challenge_info {};
#endif /* ifdef ENABLE_MANAGEMENT */

/*
 * Flags for get_user_pass and management_query_user_pass
 */
#define GET_USER_PASS_MANAGEMENT    (1<<0)
/* GET_USER_PASS_SENSITIVE     (1<<1)  not used anymore */
#define GET_USER_PASS_PASSWORD_ONLY (1<<2)
#define GET_USER_PASS_NEED_OK       (1<<3)
#define GET_USER_PASS_NOFATAL       (1<<4)
#define GET_USER_PASS_NEED_STR      (1<<5)
#define GET_USER_PASS_PREVIOUS_CREDS_FAILED (1<<6)

#define GET_USER_PASS_DYNAMIC_CHALLENGE      (1<<7) /* CRV1 protocol  -- dynamic challenge */
#define GET_USER_PASS_STATIC_CHALLENGE       (1<<8) /* SCRV1 protocol -- static challenge */
#define GET_USER_PASS_STATIC_CHALLENGE_ECHO  (1<<9) /* SCRV1 protocol -- echo response */

#define GET_USER_PASS_INLINE_CREDS (1<<10)  /* indicates that auth_file is actually inline creds */

bool get_user_pass_cr(struct user_pass *up,
                      const char *auth_file,
                      const char *prefix,
                      const unsigned int flags,
                      const char *auth_challenge);

static inline bool
get_user_pass(struct user_pass *up,
              const char *auth_file,
              const char *prefix,
              const unsigned int flags)
{
    return get_user_pass_cr(up, auth_file, prefix, flags, NULL);
}

void fail_user_pass(const char *prefix,
                    const unsigned int flags,
                    const char *reason);

void purge_user_pass(struct user_pass *up, const bool force);

void set_auth_token(struct user_pass *up, struct user_pass *tk,
                    const char *token);

/*
 * Process string received by untrusted peer before
 * printing to console or log file.
 * Assumes that string has been null terminated.
 */
const char *safe_print(const char *str, struct gc_arena *gc);


void configure_path(void);

const char *sanitize_control_message(const char *str, struct gc_arena *gc);

/*
 * /sbin/ip path, may be overridden
 */
#ifdef ENABLE_IPROUTE
extern const char *iproute_path;
#endif

/* helper to parse peer_info received from multi client, validate
 * (this is untrusted data) and put into environment */
bool validate_peer_info_line(char *line);

void output_peer_info_env(struct env_set *es, const char *peer_info);

<<<<<<< HEAD
#endif /* P2MP_SERVER */

/*
=======
/**
>>>>>>> 6001784a
 * Returns the occurrences of 'delimiter' in a string +1
 * This is typically used to find out the number elements in a
 * cipher string or similar that is separated by : like
 *
 *   X25519:secp256r1:X448:secp512r1:secp384r1:brainpoolP384r1
 *
 * @param string        the string to work on
 * @param delimiter     the delimiter to count, typically ':'
 * @return              occrrences of delimiter + 1
 */
int
get_num_elements(const char *string, char delimiter);

#endif /* ifndef MISC_H */<|MERGE_RESOLUTION|>--- conflicted
+++ resolved
@@ -173,13 +173,7 @@
 
 void output_peer_info_env(struct env_set *es, const char *peer_info);
 
-<<<<<<< HEAD
-#endif /* P2MP_SERVER */
-
-/*
-=======
 /**
->>>>>>> 6001784a
  * Returns the occurrences of 'delimiter' in a string +1
  * This is typically used to find out the number elements in a
  * cipher string or similar that is separated by : like
