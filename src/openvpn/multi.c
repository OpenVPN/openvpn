--- conflicted
+++ resolved
@@ -5,12 +5,8 @@
  *             packet encryption, packet authentication, and
  *             packet compression.
  *
-<<<<<<< HEAD
- *  Copyright (C) 2002-2017 OpenVPN Technologies, Inc. <sales@openvpn.net>
+ *  Copyright (C) 2002-2018 OpenVPN Inc <sales@openvpn.net>
  *  Copyright (C) 2010      Fabian Knittel <fabian.knittel@lettink.de>
-=======
- *  Copyright (C) 2002-2018 OpenVPN Inc <sales@openvpn.net>
->>>>>>> 8acc40b6
  *
  *  This program is free software; you can redistribute it and/or modify
  *  it under the terms of the GNU General Public License version 2
